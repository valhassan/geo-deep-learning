--- conflicted
+++ resolved
@@ -13,11 +13,11 @@
 
 import numpy as np
 import rasterio
-from omegaconf import OmegaConf
+from hydra.utils import to_absolute_path
+from omegaconf import OmegaConf, DictConfig
 from pytorch_lightning import LightningModule, seed_everything
 import segmentation_models_pytorch as smp
 import ttach as tta
-<<<<<<< HEAD
 import torch
 from rasterio.plot import reshape_as_raster
 from torch import autocast
@@ -28,28 +28,9 @@
 
 import postprocess_segmentation
 from inference.InferenceDataModule import InferenceDataModule
-from models.model_choice import load_checkpoint
+from models.model_choice import read_checkpoint
 from utils.logger import get_logger
 from utils.utils import _window_2D, get_device_ids, get_key_def, set_device
-=======
-from collections import OrderedDict
-from fiona.crs import to_string
-from hydra.utils import to_absolute_path
-from tqdm import tqdm
-from rasterio import features
-from rasterio.windows import Window
-from rasterio.plot import reshape_as_image
-from pathlib import Path
-from omegaconf import OmegaConf, DictConfig
-from omegaconf.listconfig import ListConfig
-
-from utils.logger import get_logger, set_tracker
-from models.model_choice import define_model, read_checkpoint
-from utils import augmentation
-from utils.utils import get_device_ids, get_key_def, \
-    list_input_images, add_metadata_from_raster_to_sample, _window_2D, read_modalities, set_device
-from utils.verifications import validate_input_imagery
->>>>>>> 32681d38
 
 # Set the logging file
 logging = get_logger(__name__)
@@ -128,7 +109,7 @@
     if Path(out_pth_path).is_file():
         return out_pth_path
     # load with geo-deep-learning method
-    checkpoint = load_checkpoint(in_pth_path)
+    checkpoint = read_checkpoint(in_pth_path)
 
     # covers gdl models generated at version <= 2.0.1
     if 'model' in checkpoint.keys():
@@ -267,46 +248,6 @@
         yield batch_output
 
 
-<<<<<<< HEAD
-def main(params):
-    """High-level pipeline.
-    Runs a model checkpoint on non-labeled imagery and saves results to file.
-    Args:
-        params: configuration parameters
-    """
-    # Main params
-    item_url = get_key_def('input_stac_item', params['inference'], expected_type=str, to_path=True, validate_path_exists=True)
-    checkpoint = get_key_def('state_dict_path', params['inference'], expected_type=str, to_path=True, validate_path_exists=True)
-    root = get_key_def('root_dir', params['inference'], default="data", to_path=True, validate_path_exists=True)
-    outname = get_key_def('output_name', params['inference'], default=f"{Path(item_url).stem}_pred")
-    outpath = root / f"{outname}.tif"
-    model_name = get_key_def('model_name', params['model'], expected_type=str).lower()  # TODO couple with model_choice.py
-    download_data = get_key_def('download_data', params['inference'], default=False, expected_type=bool)
-    save_heatmap = get_key_def('save_heatmap', params['inference'], default=False, expected_type=bool)
-
-    # Dataset params
-    modalities = get_key_def('modalities', params['dataset'], default=("red", "blue", "green"), expected_type=Sequence)
-=======
-
-def calc_inference_chunk_size(gpu_devices_dict: dict, max_pix_per_mb_gpu: int = 200, default: int = 512) -> int:
-    """
-    Calculate maximum chunk_size that could fit on GPU during inference based on thumb rule with hardcoded
-    "pixels per MB of GPU RAM" as threshold. Threshold based on inference with a large model (Deeplabv3_resnet101)
-    :param gpu_devices_dict: dictionary containing info on GPU devices as returned by lst_device_ids (utils.py)
-    :param max_pix_per_mb_gpu: Maximum number of pixels that can fit on each MB of GPU (better to underestimate)
-    :return: returns a downgraded evaluation batch size if the original batch size is considered too high
-    """
-    if not gpu_devices_dict:
-        return default
-    # get max ram for smallest gpu
-    smallest_gpu_ram = min(gpu_info['max_ram'] for _, gpu_info in gpu_devices_dict.items())
-    # rule of thumb to determine max chunk size based on approximate max pixels a gpu can handle during inference
-    max_chunk_size = sqrt(max_pix_per_mb_gpu * smallest_gpu_ram)
-    max_chunk_size_rd = int(max_chunk_size - (max_chunk_size % 256))  # round to the closest multiple of 256
-    logging.info(f'Data will be split into chunks of {max_chunk_size_rd}')
-    return max_chunk_size_rd
-
-
 def override_model_params_from_checkpoint(
         params: DictConfig,
         checkpoint_params,
@@ -355,20 +296,24 @@
     return params, num_bands, num_classes
 
 
-def main(params: dict) -> None:
-    """
-    Function to manage details about the inference on segmentation task.
-    1. Read the parameters from the config given.
-    2. Read and load the state dict from the previous training or the given one.
-    3. Make the inference on the data specified in the config.
-    -------
-    :param params: (dict) Parameters inputted during execution.
-    """
-    # PARAMETERS
-    num_classes = len(get_key_def('classes_dict', params['dataset']).keys())
-    num_classes = num_classes + 1 if num_classes > 1 else num_classes  # multiclass account for background
-    modalities = read_modalities(get_key_def('modalities', params['dataset'], expected_type=str))
->>>>>>> 32681d38
+def main(params):
+    """High-level pipeline.
+    Runs a model checkpoint on non-labeled imagery and saves results to file.
+    Args:
+        params: configuration parameters
+    """
+    # Main params
+    item_url = get_key_def('input_stac_item', params['inference'], expected_type=str, to_path=True, validate_path_exists=True)
+    checkpoint = get_key_def('state_dict_path', params['inference'], expected_type=str, to_path=True, validate_path_exists=True)
+    root = get_key_def('root_dir', params['inference'], default="data", to_path=True, validate_path_exists=True)
+    outname = get_key_def('output_name', params['inference'], default=f"{Path(item_url).stem}_pred")
+    outpath = root / f"{outname}.tif"
+    model_name = get_key_def('model_name', params['model'], expected_type=str).lower()  # TODO couple with model_choice.py
+    download_data = get_key_def('download_data', params['inference'], default=False, expected_type=bool)
+    save_heatmap = get_key_def('save_heatmap', params['inference'], default=False, expected_type=bool)
+
+    # Dataset params
+    modalities = get_key_def('modalities', params['dataset'], default=("red", "blue", "green"), expected_type=Sequence)
     num_bands = len(modalities)
     class_keys = len(get_key_def('classes_dict', params['dataset']).keys())
     num_classes = class_keys + 1  # if class_keys == 1 else class_keys + 1  # +1 for background(multiclass mode)
@@ -383,7 +328,6 @@
     # list of GPU devices that are available and unused. If no GPUs, returns empty dict
     gpu_devices_dict = get_device_ids(num_devices, max_used_ram_perc=max_used_ram, max_used_perc=max_used_perc)
     device = set_device(gpu_devices_dict=gpu_devices_dict)
-<<<<<<< HEAD
     num_workers_default = len(gpu_devices_dict.keys()) * 4 if len(gpu_devices_dict.keys()) > 1 else 4
     num_workers = get_key_def('num_workers', params['inference'], default=num_workers_default, expected_type=int)
 
@@ -422,6 +366,15 @@
     model.freeze()
     model.eval()
 
+    # CONFIGURE MODEL
+    checkpoint = read_checkpoint(checkpoint)
+    params, num_bands, num_classes = override_model_params_from_checkpoint(
+        params=params,
+        checkpoint_params=checkpoint['params'],
+        num_bands=num_bands,
+        num_classes=num_classes
+    )
+
     dm = InferenceDataModule(root_dir=root,
                              item_path=item_url,
                              outpath=outpath,
@@ -467,31 +420,6 @@
         pad=dm.pad_size,
         tta_transforms=tta_transforms,
         tta_merge_mode=tta_merge_mode,
-=======
-    # Read the concatenation point if requested model is deeplabv3 dualhead
-    conc_point = get_key_def('conc_point', params['model'], None)
-
-    # AWS
-    bucket = None
-    bucket_name = get_key_def('bucket_name', params['AWS'], default=None)
-
-    # CONFIGURE MODEL
-    checkpoint = read_checkpoint(state_dict)
-    params, num_bands, num_classes = override_model_params_from_checkpoint(
-        params=params,
-        checkpoint_params=checkpoint['params'],
-        num_bands=num_bands,
-        num_classes=num_classes
-    )
-
-    model = define_model(
-            net_params=params.model,
-            in_channels=num_bands,
-            out_classes=num_classes,
-            main_device=device,
-            devices=[list(gpu_devices_dict.keys())],
-            state_dict_path=state_dict,
->>>>>>> 32681d38
     )
 
     # Create a numpy memory map to write results from per-chip inference to full-size prediction
