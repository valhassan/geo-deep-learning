import logging
from pathlib import Path
from typing import Sequence

import numpy as np
import logging
import torch
import torch.nn as nn
import segmentation_models_pytorch as smp
import torchvision.models as models
###############################
from utils.layersmodules import LayersEnsemble
###############################
from tqdm import tqdm
from utils.optimizer import create_optimizer
from losses import MultiClassCriterion
import torch.optim as optim
from models import TernausNet, unet, checkpointed_unet, inception, coordconv
from utils.utils import load_from_checkpoint, get_device_ids, get_key_def

logging.getLogger(__name__)

lm_smp = {
    'pan_pretrained': {
        'fct': smp.PAN, 'params': {
            'encoder_name': 'se_resnext101_32x4d',
        }},
    'unet_pretrained': {
        'fct': smp.Unet, 'params': {
            'encoder_name': 'resnext50_32x4d',
            'encoder_depth': 5,
        }},
    'unet_pretrained_101': {
        'fct': smp.Unet, 'params': {
            'encoder_name': 'resnext101_32x8d',
            'encoder_depth': 4,
            'decoder_channels': [256, 128, 64, 32]
        }},
    'fpn_pretrained': {
        'fct': smp.FPN, 'params': {
            'encoder_name': 'resnext50_32x4d',
        }},
    'pspnet_pretrained': {
        'fct': smp.PSPNet, 'params': {
            'encoder_name': "resnext50_32x4d",
        }},
    'deeplabv3+_pretrained': {
        'fct': smp.DeepLabV3Plus, 'params': {
            'encoder_name': 'resnext50_32x4d',
        }},
    'spacenet_unet_efficientnetb5_pretrained': {
        'fct': smp.Unet, 'params': {
            'encoder_name': "efficientnet-b5",
        }},
    'spacenet_unet_senet152_pretrained': {
        'fct': smp.Unet, 'params': {
            'encoder_name': 'senet154',
        }},
    'spacenet_unet_baseline_pretrained': {
        # In the article of SpaceNet, the baseline is originaly pretrained on 'SN6 PS-RGB Imagery'.
        'fct': smp.Unet, 'params': {
            'encoder_name': 'vgg11',
        }},
}
try:
    lm_smp['manet_pretrained'] = {
        # https://ieeexplore.ieee.org/abstract/document/9201310
        'fct': smp.MAnet, 'params': {
            'encoder_name': 'resnext50_32x4d'}}
except AttributeError:
    logging.exception("Couldn't load MAnet from segmentation models pytorch package. Check installed version")


def load_checkpoint(filename):
    """
    Loads checkpoint from provided path
    :param filename: path to checkpoint as .pth.tar or .pth
    :return: (dict) checkpoint ready to be loaded into model instance
    """
    try:
        logging.info(f"\n=> loading model '{filename}'")
        # For loading external models with different structure in state dict.
        # May cause problems when trying to load optimizer
        checkpoint = torch.load(filename, map_location='cpu')
        if 'model' not in checkpoint.keys():
            temp_checkpoint = {}
            # Place entire state_dict inside 'model' key
            temp_checkpoint['model'] = {k: v for k, v in checkpoint.items()}
            del checkpoint
            checkpoint = temp_checkpoint
        return checkpoint
    except FileNotFoundError:
        raise logging.critical(FileNotFoundError(f"\n=> No model found at '{filename}'"))


def verify_weights(num_classes, weights):
    """Verifies that the number of weights equals the number of classes if any are given
    Args:
        num_classes: number of classes defined in the configuration file
        weights: weights defined in the configuration file
    """
    if num_classes == 1 and len(weights) == 2:
        logging.warning(
            "got two class weights for single class defined in configuration file; will assume index 0 = background")
    elif num_classes != len(weights):
        raise ValueError(f'The number of class weights {len(weights)} '
                         f'in the configuration file is different than the number of classes {num_classes}')


def set_hyperparameters(params,
                        num_classes,
                        model,
                        checkpoint,
                        dontcare_val,
                        loss_fn,
                        optimizer,
                        class_weights=None,
                        inference: str = ''):
    """
    Function to set hyperparameters based on values provided in yaml config file.
    If none provided, default functions values may be used.
    :param params: (dict) Parameters found in the yaml config file
    :param num_classes: (int) number of classes for current task
    :param model: initialized model
    :param checkpoint: (dict) state dict as loaded by model_choice.py
    :param dontcare_val: value in label to ignore during loss calculation
    :param loss_fn: loss function
    :param optimizer: optimizer function
    :param class_weights: class weights for loss function
    :param inference: (str) path to inference checkpoint (used in load_from_checkpoint())
    :return: model, criterion, optimizer, lr_scheduler, num_gpus
    """
    # set mandatory hyperparameters values with those in config file if they exist
    lr = get_key_def('lr', params['training']['lr'], 0.0001)
    weight_decay = get_key_def('weight_decay', params['optimizer']['params'], 0)
    step_size = get_key_def('step_size', params['scheduler']['params'], 4)
    gamma = get_key_def('gamma', params['scheduler']['params'], 0.9)
    class_weights = torch.tensor(class_weights) if class_weights else None
    # Loss function
    criterion = MultiClassCriterion(loss_type=loss_fn,
                                    ignore_index=dontcare_val,
                                    weight=class_weights)
    # Optimizer
    opt_fn = optimizer
    optimizer = create_optimizer(params=model.parameters(), mode=opt_fn, base_lr=lr, weight_decay=weight_decay)
    lr_scheduler = optim.lr_scheduler.StepLR(optimizer=optimizer, step_size=step_size, gamma=gamma)

    if checkpoint:
        tqdm.write(f'Loading checkpoint...')
        model, optimizer = load_from_checkpoint(checkpoint, model, optimizer=optimizer, inference=inference)

    return model, criterion, optimizer, lr_scheduler


def net(model_name: str,
        num_bands: int,
        num_channels: int,
        dontcare_val: int,
        devices: list,
        train_state_dict_path: str = None,
        pretrained: bool = True,
        dropout_prob: float = False,
        loss_fn: str = None,
        optimizer: str = None,
        class_weights: Sequence = None,
        net_params=None,
        conc_point: str = None,
        coordconv_params=None,
        inference_state_dict: str = None):
    """Define the neural net"""
    msg = f'\nNumber of bands specified incompatible with this model. Requires 3 band data.'
    pretrained = False if train_state_dict_path or inference_state_dict else pretrained
    dropout = True if dropout_prob else False
    model = None

    if model_name == 'unetsmall':
        model = unet.UNetSmall(num_channels, num_bands, dropout, dropout_prob)
    elif model_name == 'unet':
        model = unet.UNet(num_channels, num_bands, dropout, dropout_prob)
    elif model_name == 'ternausnet':
        if not num_bands == 3:
            raise logging.critical(NotImplementedError(msg))
        model = TernausNet.ternausnet(num_channels)
    elif model_name == 'checkpointed_unet':
        model = checkpointed_unet.UNetSmall(num_channels, num_bands, dropout, dropout_prob)
    elif model_name == 'inception':
        model = inception.Inception3(num_channels, num_bands)
    elif model_name == 'fcn_resnet101':
        if not num_bands == 3:
            raise logging.critical(NotImplementedError(msg))
        model = models.segmentation.fcn_resnet101(pretrained=False, progress=True, num_classes=num_channels,
                                                  aux_loss=None)
    elif model_name == 'deeplabv3_resnet101':
        if not (num_bands == 3 or num_bands == 4):
            raise logging.critical(NotImplementedError(msg))
        if num_bands == 3:
            model = models.segmentation.deeplabv3_resnet101(pretrained=pretrained, progress=True)
            classifier = list(model.classifier.children())
            model.classifier = nn.Sequential(*classifier[:-1])
            model.classifier.add_module('4', nn.Conv2d(classifier[-1].in_channels, num_channels, kernel_size=(1, 1)))
        elif num_bands == 4:
            model = models.segmentation.deeplabv3_resnet101(pretrained=pretrained, progress=True)

            if conc_point == 'baseline':
                logging.info('\nTesting with 4 bands, concatenating at {}.'.format(conc_point))
                conv1 = model.backbone._modules['conv1'].weight.detach().numpy()
                depth = np.expand_dims(conv1[:, 1, ...], axis=1)  # reuse green weights for infrared.
                conv1 = np.append(conv1, depth, axis=1)
                conv1 = torch.from_numpy(conv1).float()
                model.backbone._modules['conv1'].weight = nn.Parameter(conv1, requires_grad=True)
                classifier = list(model.classifier.children())
                model.classifier = nn.Sequential(*classifier[:-1])
                model.classifier.add_module(
                    '4', nn.Conv2d(classifier[-1].in_channels, num_channels, kernel_size=(1, 1))
                )
            else:
                classifier = list(model.classifier.children())
                model.classifier = nn.Sequential(*classifier[:-1])
                model.classifier.add_module(
                        '4', nn.Conv2d(classifier[-1].in_channels, num_channels, kernel_size=(1, 1))
                )
                ###################
                # conv1 = model.backbone._modules['conv1'].weight.detach().numpy()
                # depth = np.random.uniform(low=-1, high=1, size=(64, 1, 7, 7))
                # conv1 = np.append(conv1, depth, axis=1)
                # conv1 = torch.from_numpy(conv1).float()
                # model.backbone._modules['conv1'].weight = nn.Parameter(conv1, requires_grad=True)
                ###################
                conc_point = 'conv1' if not conc_point else conc_point
                model = LayersEnsemble(model, conc_point=conc_point)
        logging.info(f'\nFinetuning pretrained deeplabv3 with {num_bands} input channels (imagery bands). '
                     f'Concatenation point: "{conc_point}"')
    elif model_name in lm_smp.keys():
        lsmp = lm_smp[model_name]
        # TODO: add possibility of our own weights
        lsmp['params']['encoder_weights'] = "imagenet" if 'pretrained' in model_name.split("_") else None
        lsmp['params']['in_channels'] = num_bands
        lsmp['params']['classes'] = num_channels
        lsmp['params']['activation'] = None

        model = lsmp['fct'](**lsmp['params'])
    else:
        raise logging.critical(ValueError(f'\nThe model name {model_name} in the config.yaml is not defined.'))

    coordconv_convert = get_key_def('coordconv_convert', coordconv_params, False)
    if coordconv_convert:
        centered = get_key_def('coordconv_centered', coordconv_params, True)
        normalized = get_key_def('coordconv_normalized', coordconv_params, True)
        noise = get_key_def('coordconv_noise', coordconv_params, None)
        radius_channel = get_key_def('coordconv_radius_channel', coordconv_params, False)
        scale = get_key_def('coordconv_scale', coordconv_params, 1.0)
        # note: this operation will not attempt to preserve already-loaded model parameters!
        model = coordconv.swap_coordconv_layers(model, centered=centered, normalized=normalized, noise=noise,
                                                radius_channel=radius_channel, scale=scale)

    if inference_state_dict:
        state_dict_path = inference_state_dict
        checkpoint = load_checkpoint(state_dict_path)
        return model, checkpoint, model_name

    else:
        if train_state_dict_path is not None:
            checkpoint = load_checkpoint(train_state_dict_path)
        else:
            checkpoint = None
        # list of GPU devices that are available and unused. If no GPUs, returns empty list
<<<<<<< HEAD
        gpu_devices_dict = get_device_ids(num_devices)
        num_devices = len(gpu_devices_dict.keys())
        logging.info(f"Number of cuda devices requested: {num_devices}. "
                     f"Cuda devices available: {list(gpu_devices_dict.keys())}\n")
        if num_devices == 1:
            logging.info(f"Using Cuda device 'cuda:{list(gpu_devices_dict.keys())[0]}'")
        elif num_devices > 1:
            logging.info(f"Using data parallel on devices: {list(gpu_devices_dict.keys())[1:]}. "
                         f"Main device: 'cuda:{list(gpu_devices_dict.keys())[0]}'")
=======
        num_devices, device, gpu_devices_dict = devices

        if num_devices == 1:
            logging.info(f"\nUsing Cuda device 'cuda:0'")
        elif num_devices > 1:
            logging.info(f"\nUsing data parallel on devices: {list(gpu_devices_dict.keys())[1:]}. "
                         f"Main device: 'cuda:0'")
>>>>>>> 3a936518
            try:  # For HPC when device 0 not available. Error: Invalid device id (in torch/cuda/__init__.py).
                # DataParallel adds prefix 'module.' to state_dict keys
                model = nn.DataParallel(model, device_ids=list(gpu_devices_dict.keys()))
            except AssertionError:
<<<<<<< HEAD
                logging.warning(f"Unable to use devices with ids {gpu_devices_dict.keys()}"
                                f"Trying devices with ids {list(range(len(gpu_devices_dict.keys())))}")
                model = nn.DataParallel(model, device_ids=list(range(len(gpu_devices_dict.keys()))))
        else:
            logging.warning(f"No Cuda device available. This process will only run on CPU\n")
        logging.info(f'Setting model, criterion, optimizer and learning rate scheduler...\n')
        device = torch.device(f'cuda:{list(range(len(gpu_devices_dict.keys())))[0]}' if gpu_devices_dict else 'cpu')
        try:  # For HPC when device 0 not available. Error: Cuda invalid device ordinal.
            model.to(device)
        except AssertionError:
            logging.exception(f"Unable to use device. Trying device 0...\n")
            device = torch.device(f'cuda' if gpu_devices_dict else 'cpu')
=======
                logging.warning(f"\nUnable to use devices {gpu_devices_dict}. "
                                f"Trying devices {list(range(len(gpu_devices_dict.keys())))}")
                device = torch.device(f'cuda:0')
                model = nn.DataParallel(model, device_ids=list(range(len(gpu_devices_dict.keys()))))
        logging.info(f'\nSetting model, criterion, optimizer and learning rate scheduler...')
        try:  # For HPC when device 0 not available. Error: Cuda invalid device ordinal.
            model.to(device)
        except AssertionError:
            logging.exception(f"\nUnable to use device. Trying device 0...")
            device = torch.device(f'cuda:0' if gpu_devices_dict else 'cpu')
>>>>>>> 3a936518
            model.to(device)

        model, criterion, optimizer, lr_scheduler = set_hyperparameters(params=net_params,
                                                                        num_classes=num_channels,
                                                                        model=model,
                                                                        checkpoint=checkpoint,
                                                                        dontcare_val=dontcare_val,
                                                                        loss_fn=loss_fn,
                                                                        optimizer=optimizer,
                                                                        class_weights=class_weights,
                                                                        inference=inference_state_dict)
        criterion = criterion.to(device)

        return model, model_name, criterion, optimizer, lr_scheduler, device, gpu_devices_dict<|MERGE_RESOLUTION|>--- conflicted
+++ resolved
@@ -156,7 +156,7 @@
         num_bands: int,
         num_channels: int,
         dontcare_val: int,
-        devices: list,
+        num_devices: int,
         train_state_dict_path: str = None,
         pretrained: bool = True,
         dropout_prob: float = False,
@@ -219,13 +219,6 @@
                 model.classifier.add_module(
                         '4', nn.Conv2d(classifier[-1].in_channels, num_channels, kernel_size=(1, 1))
                 )
-                ###################
-                # conv1 = model.backbone._modules['conv1'].weight.detach().numpy()
-                # depth = np.random.uniform(low=-1, high=1, size=(64, 1, 7, 7))
-                # conv1 = np.append(conv1, depth, axis=1)
-                # conv1 = torch.from_numpy(conv1).float()
-                # model.backbone._modules['conv1'].weight = nn.Parameter(conv1, requires_grad=True)
-                ###################
                 conc_point = 'conv1' if not conc_point else conc_point
                 model = LayersEnsemble(model, conc_point=conc_point)
         logging.info(f'\nFinetuning pretrained deeplabv3 with {num_bands} input channels (imagery bands). '
@@ -264,54 +257,31 @@
         else:
             checkpoint = None
         # list of GPU devices that are available and unused. If no GPUs, returns empty list
-<<<<<<< HEAD
         gpu_devices_dict = get_device_ids(num_devices)
         num_devices = len(gpu_devices_dict.keys())
         logging.info(f"Number of cuda devices requested: {num_devices}. "
                      f"Cuda devices available: {list(gpu_devices_dict.keys())}\n")
         if num_devices == 1:
-            logging.info(f"Using Cuda device 'cuda:{list(gpu_devices_dict.keys())[0]}'")
-        elif num_devices > 1:
-            logging.info(f"Using data parallel on devices: {list(gpu_devices_dict.keys())[1:]}. "
-                         f"Main device: 'cuda:{list(gpu_devices_dict.keys())[0]}'")
-=======
-        num_devices, device, gpu_devices_dict = devices
-
-        if num_devices == 1:
-            logging.info(f"\nUsing Cuda device 'cuda:0'")
+            logging.info(f"\nUsing Cuda device 'cuda:{list(gpu_devices_dict.keys())[0]}'")
         elif num_devices > 1:
             logging.info(f"\nUsing data parallel on devices: {list(gpu_devices_dict.keys())[1:]}. "
-                         f"Main device: 'cuda:0'")
->>>>>>> 3a936518
+                         f"Main device: 'cuda:{list(gpu_devices_dict.keys())[0]}'")
             try:  # For HPC when device 0 not available. Error: Invalid device id (in torch/cuda/__init__.py).
                 # DataParallel adds prefix 'module.' to state_dict keys
                 model = nn.DataParallel(model, device_ids=list(gpu_devices_dict.keys()))
             except AssertionError:
-<<<<<<< HEAD
-                logging.warning(f"Unable to use devices with ids {gpu_devices_dict.keys()}"
+                logging.warning(f"\nUnable to use devices with ids {gpu_devices_dict.keys()}"
                                 f"Trying devices with ids {list(range(len(gpu_devices_dict.keys())))}")
                 model = nn.DataParallel(model, device_ids=list(range(len(gpu_devices_dict.keys()))))
         else:
             logging.warning(f"No Cuda device available. This process will only run on CPU\n")
-        logging.info(f'Setting model, criterion, optimizer and learning rate scheduler...\n')
+        logging.info(f'\nSetting model, criterion, optimizer and learning rate scheduler...')
         device = torch.device(f'cuda:{list(range(len(gpu_devices_dict.keys())))[0]}' if gpu_devices_dict else 'cpu')
         try:  # For HPC when device 0 not available. Error: Cuda invalid device ordinal.
             model.to(device)
         except AssertionError:
             logging.exception(f"Unable to use device. Trying device 0...\n")
             device = torch.device(f'cuda' if gpu_devices_dict else 'cpu')
-=======
-                logging.warning(f"\nUnable to use devices {gpu_devices_dict}. "
-                                f"Trying devices {list(range(len(gpu_devices_dict.keys())))}")
-                device = torch.device(f'cuda:0')
-                model = nn.DataParallel(model, device_ids=list(range(len(gpu_devices_dict.keys()))))
-        logging.info(f'\nSetting model, criterion, optimizer and learning rate scheduler...')
-        try:  # For HPC when device 0 not available. Error: Cuda invalid device ordinal.
-            model.to(device)
-        except AssertionError:
-            logging.exception(f"\nUnable to use device. Trying device 0...")
-            device = torch.device(f'cuda:0' if gpu_devices_dict else 'cpu')
->>>>>>> 3a936518
             model.to(device)
 
         model, criterion, optimizer, lr_scheduler = set_hyperparameters(params=net_params,
