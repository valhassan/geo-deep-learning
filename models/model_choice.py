import logging
from pathlib import Path
from typing import Sequence

import numpy as np
import logging
import torch
import torch.nn as nn
import segmentation_models_pytorch as smp
import torchvision.models as models
###############################
from utils.layersmodules import LayersEnsemble
###############################
from tqdm import tqdm
from utils.optimizer import create_optimizer
from losses import MultiClassCriterion
import torch.optim as optim
<<<<<<< HEAD
from models import TernausNet, unet, checkpointed_unet, inception, coordconv
=======
from models import TernausNet, unet, checkpointed_unet, inception
>>>>>>> 23abf688
from utils.utils import load_from_checkpoint, get_device_ids, get_key_def

logging.getLogger(__name__)

lm_smp = {
    'pan_pretrained': {
        'fct': smp.PAN, 'params': {
            'encoder_name': 'se_resnext101_32x4d',
        }},
    'unet_pretrained': {
        'fct': smp.Unet, 'params': {
            'encoder_name': 'resnext50_32x4d',
            'encoder_depth': 5,
        }},
    'unet_pretrained_101': {
        'fct': smp.Unet, 'params': {
            'encoder_name': 'resnext101_32x8d',
            'encoder_depth': 4,
            'decoder_channels': [256, 128, 64, 32]
        }},
    'fpn_pretrained': {
        'fct': smp.FPN, 'params': {
            'encoder_name': 'resnext50_32x4d',
        }},
    'pspnet_pretrained': {
        'fct': smp.PSPNet, 'params': {
            'encoder_name': "resnext50_32x4d",
        }},
    'deeplabv3+_pretrained': {
        'fct': smp.DeepLabV3Plus, 'params': {
            'encoder_name': 'resnext50_32x4d',
        }},
    'spacenet_unet_efficientnetb5_pretrained': {
        'fct': smp.Unet, 'params': {
            'encoder_name': "efficientnet-b5",
        }},
    'spacenet_unet_senet152_pretrained': {
        'fct': smp.Unet, 'params': {
            'encoder_name': 'senet154',
        }},
    'spacenet_unet_baseline_pretrained': {
        # In the article of SpaceNet, the baseline is originaly pretrained on 'SN6 PS-RGB Imagery'.
        'fct': smp.Unet, 'params': {
            'encoder_name': 'vgg11',
        }},
}
try:
    lm_smp['manet_pretrained'] = {
        # https://ieeexplore.ieee.org/abstract/document/9201310
        'fct': smp.MAnet, 'params': {
            'encoder_name': 'resnext50_32x4d'}}
except AttributeError:
    logging.exception("Couldn't load MAnet from segmentation models pytorch package. Check installed version")


def load_checkpoint(filename):
    """
    Loads checkpoint from provided path
    :param filename: path to checkpoint as .pth.tar or .pth
    :return: (dict) checkpoint ready to be loaded into model instance
    """
    try:
        logging.info(f"\n=> loading model '{filename}'")
        # For loading external models with different structure in state dict.
        # May cause problems when trying to load optimizer
        checkpoint = torch.load(filename, map_location='cpu')
        if 'model' not in checkpoint.keys():
            temp_checkpoint = {}
            # Place entire state_dict inside 'model' key
            temp_checkpoint['model'] = {k: v for k, v in checkpoint.items()}
            del checkpoint
            checkpoint = temp_checkpoint
        return checkpoint
    except FileNotFoundError:
        raise logging.critical(FileNotFoundError(f"\n=> No model found at '{filename}'"))


def verify_weights(num_classes, weights):
    """Verifies that the number of weights equals the number of classes if any are given
    Args:
        num_classes: number of classes defined in the configuration file
        weights: weights defined in the configuration file
    """
    if num_classes == 1 and len(weights) == 2:
        logging.warning(
            "got two class weights for single class defined in configuration file; will assume index 0 = background")
    elif num_classes != len(weights):
        raise ValueError(f'The number of class weights {len(weights)} '
                         f'in the configuration file is different than the number of classes {num_classes}')


def set_hyperparameters(params,
                        num_classes,
                        model,
                        checkpoint,
                        dontcare_val,
                        loss_fn,
                        optimizer,
                        class_weights=None,
                        inference: str = ''):
    """
    Function to set hyperparameters based on values provided in yaml config file.
    If none provided, default functions values may be used.
    :param params: (dict) Parameters found in the yaml config file
    :param num_classes: (int) number of classes for current task
    :param model: initialized model
    :param checkpoint: (dict) state dict as loaded by model_choice.py
    :param dontcare_val: value in label to ignore during loss calculation
    :param loss_fn: loss function
    :param optimizer: optimizer function
    :param class_weights: class weights for loss function
    :param inference: (str) path to inference checkpoint (used in load_from_checkpoint())
    :return: model, criterion, optimizer, lr_scheduler, num_gpus
    """
    # set mandatory hyperparameters values with those in config file if they exist
    lr = get_key_def('lr', params['training'], 0.0001)
    weight_decay = get_key_def('weight_decay', params['optimizer']['params'], 0)
    step_size = get_key_def('step_size', params['scheduler']['params'], 4)
    gamma = get_key_def('gamma', params['scheduler']['params'], 0.9)
    class_weights = torch.tensor(class_weights) if class_weights else None
    # Loss function
    criterion = MultiClassCriterion(loss_type=loss_fn,
                                    ignore_index=dontcare_val,
                                    weight=class_weights)
    # Optimizer
    opt_fn = optimizer
    optimizer = create_optimizer(params=model.parameters(), mode=opt_fn, base_lr=lr, weight_decay=weight_decay)
    lr_scheduler = optim.lr_scheduler.StepLR(optimizer=optimizer, step_size=step_size, gamma=gamma)

    if checkpoint:
        tqdm.write(f'Loading checkpoint...')
        model, optimizer = load_from_checkpoint(checkpoint, model, optimizer=optimizer, inference=inference)

    return model, criterion, optimizer, lr_scheduler


def net(model_name: str,
        num_bands: int,
        num_channels: int,
        dontcare_val: int,
        num_devices: int,
        train_state_dict_path: str = None,
        pretrained: bool = True,
        dropout_prob: float = False,
        loss_fn: str = None,
        optimizer: str = None,
        class_weights: Sequence = None,
        net_params=None,
        conc_point: str = None,
        inference_state_dict: str = None):
    """Define the neural net"""
    msg = f'\nNumber of bands specified incompatible with this model. Requires 3 band data.'
    pretrained = False if train_state_dict_path or inference_state_dict else pretrained
    dropout = True if dropout_prob else False
    model = None

    if model_name == 'unetsmall':
        model = unet.UNetSmall(num_channels, num_bands, dropout, dropout_prob)
    elif model_name == 'unet':
        model = unet.UNet(num_channels, num_bands, dropout, dropout_prob)
    elif model_name == 'ternausnet':
        if not num_bands == 3:
            raise logging.critical(NotImplementedError(msg))
        model = TernausNet.ternausnet(num_channels)
    elif model_name == 'checkpointed_unet':
        model = checkpointed_unet.UNetSmall(num_channels, num_bands, dropout, dropout_prob)
    elif model_name == 'inception':
        model = inception.Inception3(num_channels, num_bands)
    elif model_name == 'fcn_resnet101':
        if not num_bands == 3:
            raise logging.critical(NotImplementedError(msg))
        model = models.segmentation.fcn_resnet101(pretrained=False, progress=True, num_classes=num_channels,
                                                  aux_loss=None)
    elif model_name == 'deeplabv3_resnet101':
        if not (num_bands == 3 or num_bands == 4):
            raise logging.critical(NotImplementedError(msg))
        if num_bands == 3:
            model = models.segmentation.deeplabv3_resnet101(pretrained=pretrained, progress=True)
            classifier = list(model.classifier.children())
            model.classifier = nn.Sequential(*classifier[:-1])
            model.classifier.add_module('4', nn.Conv2d(classifier[-1].in_channels, num_channels, kernel_size=(1, 1)))
        elif num_bands == 4:
            model = models.segmentation.deeplabv3_resnet101(pretrained=pretrained, progress=True)

            if conc_point == 'baseline':
                logging.info('\nTesting with 4 bands, concatenating at {}.'.format(conc_point))
                conv1 = model.backbone._modules['conv1'].weight.detach().numpy()
                depth = np.expand_dims(conv1[:, 1, ...], axis=1)  # reuse green weights for infrared.
                conv1 = np.append(conv1, depth, axis=1)
                conv1 = torch.from_numpy(conv1).float()
                model.backbone._modules['conv1'].weight = nn.Parameter(conv1, requires_grad=True)
                classifier = list(model.classifier.children())
                model.classifier = nn.Sequential(*classifier[:-1])
                model.classifier.add_module(
                    '4', nn.Conv2d(classifier[-1].in_channels, num_channels, kernel_size=(1, 1))
                )
            else:
                classifier = list(model.classifier.children())
                model.classifier = nn.Sequential(*classifier[:-1])
                model.classifier.add_module(
                        '4', nn.Conv2d(classifier[-1].in_channels, num_channels, kernel_size=(1, 1))
                )
                conc_point = 'conv1' if not conc_point else conc_point
                model = LayersEnsemble(model, conc_point=conc_point)
        logging.info(f'\nFinetuning pretrained deeplabv3 with {num_bands} input channels (imagery bands). '
                     f'Concatenation point: "{conc_point}"')
    elif model_name in lm_smp.keys():
        lsmp = lm_smp[model_name]
        # TODO: add possibility of our own weights
        lsmp['params']['encoder_weights'] = "imagenet" if 'pretrained' in model_name.split("_") else None
        lsmp['params']['in_channels'] = num_bands
        lsmp['params']['classes'] = num_channels
        lsmp['params']['activation'] = None

        model = lsmp['fct'](**lsmp['params'])
    else:
        raise logging.critical(ValueError(f'\nThe model name {model_name} in the config.yaml is not defined.'))

    if inference_state_dict:
        state_dict_path = inference_state_dict
        checkpoint = load_checkpoint(state_dict_path)
        return model, checkpoint, model_name

    else:
        if train_state_dict_path is not None:
            checkpoint = load_checkpoint(train_state_dict_path)
        else:
            checkpoint = None
        # list of GPU devices that are available and unused. If no GPUs, returns empty list
        gpu_devices_dict = get_device_ids(num_devices)
        num_devices = len(gpu_devices_dict.keys())
        logging.info(f"Number of cuda devices requested: {num_devices}. "
                     f"Cuda devices available: {list(gpu_devices_dict.keys())}\n")
        if num_devices == 1:
<<<<<<< HEAD
            logging.info(f"Using Cuda device 'cuda:{list(gpu_devices_dict.keys())[0]}'")
        elif num_devices > 1:
            logging.info(f"Using data parallel on devices: {list(gpu_devices_dict.keys())[1:]}. "
=======
            logging.info(f"\nUsing Cuda device 'cuda:{list(gpu_devices_dict.keys())[0]}'")
        elif num_devices > 1:
            logging.info(f"\nUsing data parallel on devices: {list(gpu_devices_dict.keys())[1:]}. "
>>>>>>> 23abf688
                         f"Main device: 'cuda:{list(gpu_devices_dict.keys())[0]}'")
            try:  # For HPC when device 0 not available. Error: Invalid device id (in torch/cuda/__init__.py).
                # DataParallel adds prefix 'module.' to state_dict keys
                model = nn.DataParallel(model, device_ids=list(gpu_devices_dict.keys()))
            except AssertionError:
<<<<<<< HEAD
                logging.warning(f"Unable to use devices with ids {gpu_devices_dict.keys()}"
=======
                logging.warning(f"\nUnable to use devices with ids {gpu_devices_dict.keys()}"
>>>>>>> 23abf688
                                f"Trying devices with ids {list(range(len(gpu_devices_dict.keys())))}")
                model = nn.DataParallel(model, device_ids=list(range(len(gpu_devices_dict.keys()))))
        else:
            logging.warning(f"No Cuda device available. This process will only run on CPU\n")
<<<<<<< HEAD
        logging.info(f'Setting model, criterion, optimizer and learning rate scheduler...\n')
=======
        logging.info(f'\nSetting model, criterion, optimizer and learning rate scheduler...')
>>>>>>> 23abf688
        device = torch.device(f'cuda:{list(range(len(gpu_devices_dict.keys())))[0]}' if gpu_devices_dict else 'cpu')
        try:  # For HPC when device 0 not available. Error: Cuda invalid device ordinal.
            model.to(device)
        except AssertionError:
            logging.exception(f"Unable to use device. Trying device 0...\n")
            device = torch.device(f'cuda' if gpu_devices_dict else 'cpu')
            model.to(device)

        model, criterion, optimizer, lr_scheduler = set_hyperparameters(params=net_params,
                                                                        num_classes=num_channels,
                                                                        model=model,
                                                                        checkpoint=checkpoint,
                                                                        dontcare_val=dontcare_val,
                                                                        loss_fn=loss_fn,
                                                                        optimizer=optimizer,
                                                                        class_weights=class_weights,
                                                                        inference=inference_state_dict)
        criterion = criterion.to(device)

        return model, model_name, criterion, optimizer, lr_scheduler, device, gpu_devices_dict<|MERGE_RESOLUTION|>--- conflicted
+++ resolved
@@ -15,11 +15,7 @@
 from utils.optimizer import create_optimizer
 from losses import MultiClassCriterion
 import torch.optim as optim
-<<<<<<< HEAD
-from models import TernausNet, unet, checkpointed_unet, inception, coordconv
-=======
 from models import TernausNet, unet, checkpointed_unet, inception
->>>>>>> 23abf688
 from utils.utils import load_from_checkpoint, get_device_ids, get_key_def
 
 logging.getLogger(__name__)
@@ -254,34 +250,20 @@
         logging.info(f"Number of cuda devices requested: {num_devices}. "
                      f"Cuda devices available: {list(gpu_devices_dict.keys())}\n")
         if num_devices == 1:
-<<<<<<< HEAD
-            logging.info(f"Using Cuda device 'cuda:{list(gpu_devices_dict.keys())[0]}'")
-        elif num_devices > 1:
-            logging.info(f"Using data parallel on devices: {list(gpu_devices_dict.keys())[1:]}. "
-=======
             logging.info(f"\nUsing Cuda device 'cuda:{list(gpu_devices_dict.keys())[0]}'")
         elif num_devices > 1:
             logging.info(f"\nUsing data parallel on devices: {list(gpu_devices_dict.keys())[1:]}. "
->>>>>>> 23abf688
                          f"Main device: 'cuda:{list(gpu_devices_dict.keys())[0]}'")
             try:  # For HPC when device 0 not available. Error: Invalid device id (in torch/cuda/__init__.py).
                 # DataParallel adds prefix 'module.' to state_dict keys
                 model = nn.DataParallel(model, device_ids=list(gpu_devices_dict.keys()))
             except AssertionError:
-<<<<<<< HEAD
-                logging.warning(f"Unable to use devices with ids {gpu_devices_dict.keys()}"
-=======
                 logging.warning(f"\nUnable to use devices with ids {gpu_devices_dict.keys()}"
->>>>>>> 23abf688
                                 f"Trying devices with ids {list(range(len(gpu_devices_dict.keys())))}")
                 model = nn.DataParallel(model, device_ids=list(range(len(gpu_devices_dict.keys()))))
         else:
             logging.warning(f"No Cuda device available. This process will only run on CPU\n")
-<<<<<<< HEAD
-        logging.info(f'Setting model, criterion, optimizer and learning rate scheduler...\n')
-=======
         logging.info(f'\nSetting model, criterion, optimizer and learning rate scheduler...')
->>>>>>> 23abf688
         device = torch.device(f'cuda:{list(range(len(gpu_devices_dict.keys())))[0]}' if gpu_devices_dict else 'cpu')
         try:  # For HPC when device 0 not available. Error: Cuda invalid device ordinal.
             model.to(device)
