# @package _global_
dataset:
  # dataset-wide
  name:
  raw_data_csv: tests/tiling/tiling_segmentation_multiclass_ci.csv
  raw_data_dir: ${general.raw_data_dir}
  download_data: False

  # imagery
<<<<<<< HEAD
  bands: [red, green, blue]
=======
  bands: [1,2,3]
>>>>>>> a33c57de

  # ground truth
  attribute_field: properties/Quatreclasses
  attribute_values: [1,2,3,4]
  class_name: # will follow in the next version
  classes_dict: {'WAER':1, 'FORE':2, 'ROAI':3, 'BUIL':4}
  class_weights:
  ignore_index: 255

  # outputs
  tiling_data_dir: ${general.tiling_data_dir}
<|MERGE_RESOLUTION|>--- conflicted
+++ resolved
@@ -7,11 +7,7 @@
   download_data: False
 
   # imagery
-<<<<<<< HEAD
-  bands: [red, green, blue]
-=======
   bands: [1,2,3]
->>>>>>> a33c57de
 
   # ground truth
   attribute_field: properties/Quatreclasses
