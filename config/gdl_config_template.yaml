--- conflicted
+++ resolved
@@ -33,25 +33,14 @@
   workspace: your_name
   max_epochs: 2 # for train only
   min_epochs: 1 # for train only
-<<<<<<< HEAD
-  raw_data_dir: tests/data/spacenet
-  raw_data_csv: tests/sampling/sampling_segmentation_binary_ci.csv
-  sample_data_dir: dataset # where the hdf5 will be saved
-  save_weights_dir: checkpoints/${general.project_name}
-
-print_config: True # save the config in the log folder
-# FIXME postprocess: Fallback causing error on github's CI...
-# FIXME evaluate with stac item and label!
-mode: {verify, sampling, train, inference} #, postprocess, evaluate}
-# TODO deactivate rasterio/fiona logs
-debug: True # will print the complete yaml config plus run a validation test
-=======
   raw_data_dir: data
   raw_data_csv: tests/tiling/tiling_segmentation_binary_ci.csv
   tiling_data_dir: data # where the hdf5 will be saved
   save_weights_dir: saved_model/${general.project_name}
 
 print_config: True # save the config in the log folder
-mode: {verify, tiling, train, inference, evaluate}
-debug: True #False # will print the complete yaml config plus run a validation test
->>>>>>> a33c57de
+# FIXME postprocess: Fallback causing error on github's CI...
+# FIXME evaluate with stac item and label!
+mode: {verify, tiling, train, inference} #, postprocess, evaluate}
+# TODO deactivate rasterio/fiona logs
+debug: True # will print the complete yaml config plus run a validation test