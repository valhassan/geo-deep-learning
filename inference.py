--- conflicted
+++ resolved
@@ -251,15 +251,9 @@
     chunk_size = get_key_def('chunk_size', params['inference'], default=1024, expected_type=int)
     dontcare_val = get_key_def("ignore_index", params["training"], default=-1, expected_type=int)
     num_devices = get_key_def('num_gpus', params['global'], default=0, expected_type=int)
-<<<<<<< HEAD
-    max_used_ram = get_key_def('max_used_ram', params['global'], default=2000, expected_type=int)
-    max_used_perc = get_key_def('max_used_perc', params['global'], default=15, expected_type=int)
-    debug = get_key_def('debug_mode', params['global'], default=False, expected_type=bool)
-=======
     default_max_used_ram = 15
     max_used_ram = get_key_def('max_used_ram', params['global'], default=default_max_used_ram, expected_type=int)
     max_used_perc = get_key_def('max_used_perc', params['global'], default=15, expected_type=int)
->>>>>>> f8d2d71c
 
     # SETTING OUTPUT DIRECTORY
     working_folder = Path(params['inference']['state_dict_path']).parent.joinpath(f'inference_{num_bands}bands')
@@ -294,13 +288,8 @@
     logging.info(f'Inferences will be saved to: {working_folder}\n\n')
     if not (0 <= max_used_ram <= 100):
         logging.warning(f'Max used ram parameter should be a percentage. Got {max_used_ram}. '
-<<<<<<< HEAD
-                        f'Will set default value of {15}%')
-        max_used_ram = 15
-=======
                         f'Will set default value of {default_max_used_ram} %')
         max_used_ram = default_max_used_ram
->>>>>>> f8d2d71c
 
     # AWS
     bucket = None
@@ -310,12 +299,7 @@
     # list of GPU devices that are available and unused. If no GPUs, returns empty dict
     gpu_devices_dict = get_device_ids(num_devices,
                                       max_used_ram_perc=max_used_ram,
-<<<<<<< HEAD
-                                      max_used_perc=max_used_perc,
-                                      debug=debug)
-=======
                                       max_used_perc=max_used_perc)
->>>>>>> f8d2d71c
     device = torch.device(f'cuda:0' if gpu_devices_dict else 'cpu')
 
     if gpu_devices_dict:
@@ -457,7 +441,7 @@
         if 'params' not in checkpoint.keys():
             raise KeyError('No parameters found in checkpoint. Use GDL version 1.3 or more.')
         else:
-            # set parameters for inference from those contained in checkpoint.pth.tar 
+            # set parameters for inference from those contained in checkpoint.pth.tar
             params = checkpoint['params']
             del checkpoint
         # overwrite with inputted parameters
