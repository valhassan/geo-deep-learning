--- conflicted
+++ resolved
@@ -4,36 +4,15 @@
 from pathlib import Path
 import shutil
 from typing import Union, Sequence, List
-<<<<<<< HEAD
-import os
-from os.path import join
-from concurrent.futures import ThreadPoolExecutor
-
-from osgeo import gdal, ogr
-=======
-
->>>>>>> 531bbdde
+
 import geopandas as gpd
 import matplotlib.pyplot
 import numpy as np
 from omegaconf import DictConfig, open_dict, ListConfig
 import rasterio
 from shapely.geometry import box
-<<<<<<< HEAD
-from torch.utils.data import DataLoader
-from torchgeo.samplers import GridGeoSampler
-from torchgeo.datasets import stack_samples
-from solaris import vector
-from solaris.utils.core import _check_gdf_load, _check_rasterio_im_load
-from tqdm import tqdm
-from dataset.aoi import aois_from_csv, AOI
-from utils.utils import get_key_def, get_git_hash
-from utils.utils import define_raster_dataset, define_vector_dataset
-from utils.verifications import validate_raster
-=======
 from solaris import tile, vector
 from tqdm import tqdm
->>>>>>> 531bbdde
 
 from dataset.aoi import aois_from_csv, AOI
 from utils.geoutils import check_gdf_load, check_rasterio_im_load
@@ -44,13 +23,8 @@
 logging = utils.get_logger(__name__)  # import logging
 # Set random seed for reproducibility
 np.random.seed(123)
-<<<<<<< HEAD
-ogr.UseExceptions()
-
-=======
-
-
->>>>>>> 531bbdde
+
+
 def annot_percent(img_patch: Union[str, Path, rasterio.DatasetReader],
                   gdf_patch: Union[str, Path, gpd.GeoDataFrame],
                   ):
@@ -60,17 +34,10 @@
     @param gdf_patch: str, Path or gpd.GeoDataFrame
     @return: (int) Annotated percent
     """
-<<<<<<< HEAD
-    gdf_patch = _check_gdf_load(gdf_patch)
-    if gdf_patch.empty:
-        return 0
-    img_patch_dataset = _check_rasterio_im_load(str(img_patch))
-=======
     gdf_patch = check_gdf_load(gdf_patch)
     if gdf_patch.empty:
         return 0
     img_patch_dataset = check_rasterio_im_load(img_patch)
->>>>>>> 531bbdde
 
     bounds_iou = AOI.bounds_iou_gdf_riodataset(gdf_patch, img_patch_dataset)
 
@@ -188,474 +155,6 @@
                 for dataset in self.datasets:
                     if (self.tiling_root_dir / dataset).is_dir():
                         shutil.move(self.tiling_root_dir / dataset, move_dir)
-<<<<<<< HEAD
-                        # result = 0
-                        # while result == 0:
-                        #     try:
-                        #         shutil.move(self.tiling_root_dir / dataset, move_dir)
-                        #         result = 1
-                        #     except:
-                        #         input(f"{self.tiling_root_dir / dataset} cannot be moved. \n "
-                        #               f"To continue, release the folder and press Enter to continue...")
-
-            else:
-                raise FileExistsError(
-                    f'Patches directory is empty. Won\'t overwrite existing content unless debug=True.\n'
-                    f'Directory: {self.tiling_root_dir}.'
-                )
-
-        for dataset in self.datasets:
-            dataset_dir = self.tiling_root_dir / dataset
-            dataset_dir.mkdir()
-            self.datasets_dir.append(dataset_dir)
-
-        logging.info(f'Patches will be written to {self.tiling_root_dir}\n\n')
-
-    @staticmethod
-    def make_patches_dir_name(patch_size, bands):
-        if isinstance(bands, (List, ListConfig)):
-            bands = ''.join([str(band) for band in bands])
-        return f'patches{patch_size}_{bands}bands'
-
-    @staticmethod
-    def make_dataset_file_name(exp_name: str, min_annot: Number, dataset: str, attr_vals: Sequence = None):
-        if isinstance(attr_vals, int):
-            attr_vals = [attr_vals]
-        vals = "_feat" + "-".join([str(val) for val in attr_vals]) if attr_vals else ""
-        min_annot_str = f"_min-annot{min_annot}"
-        sampling_str = vals + min_annot_str
-        dataset_file_name = f'{exp_name}{sampling_str}_{dataset}.csv'
-        return dataset_file_name, sampling_str
-
-    @staticmethod
-    def _save_vrt_read(aoi):
-        """
-        Save the rasterio's DatasetReader class as a GeoTIFF to the temporary folder.
-        Args:
-            aoi: given AOI object.
-
-        Returns: saved temporary geotiff path.
-        """
-
-        os.makedirs('temp', exist_ok=True)
-
-        # Read the geotransformation parameters and crs:
-        geotransform = aoi.raster.transform.to_gdal()
-        crs = aoi.raster.crs.wkt
-
-        # Define the putput file name:
-        out_filename = os.path.join('temp', aoi.raster_name.stem + '_temp.tif')
-
-        # Read the AOI.raster and an array:
-        arr = aoi.raster.read()
-
-        # Create an output raster patch datasource:
-        drv = gdal.GetDriverByName("GTiff")
-        gdal_type = gdal.GDT_Byte if arr.dtype == np.uint8 else arr.GDT_UInt16
-        dst_ds = drv.Create(out_filename, arr.shape[2], arr.shape[1], arr.shape[0], gdal_type, options=["COMPRESS=DEFLATE"])
-
-        # Write every channel of the raster array to the corresponding band of the output datasource:
-        for band in range(arr.shape[0]):
-            dst_ds.GetRasterBand(band + 1).WriteArray(arr[band, :, :])
-
-        # Set the datasource projection and geotransformations:
-        dst_ds.SetGeoTransform(geotransform)
-        dst_ds.SetProjection(crs)
-
-        # Close and save the datasource:
-        dst_ds = None
-
-        return out_filename
-
-    @staticmethod
-    def _save_tile(sample, dst, window, crs):
-        """
-        Save individual raster patch as a geotiff.
-        Args:
-            sample: numpy array with a shape of (h, w, c).
-            dst: destination file path.
-            window: bounding box coordinates of the patch.
-            crs: patch's crs.
-
-        Returns: None
-        """
-        # Unpack the bounding box coordinates and the sample's dimensions.
-        xmin, ymax, xmax, ymin = window
-        n_rows, n_cols, n_bands = sample.shape[1], sample.shape[2], sample.shape[0]
-
-        # Calculate spatial resolution based on the extracted data:
-        xres = (xmax - xmin) / float(n_cols)
-        yres = (ymax - ymin) / float(n_rows)
-        # Set the geotransformation parameters in the GDAL format:
-        geotransform = (xmin, xres, 0, ymax, 0, -yres)
-
-        # Create an output raster patch datasource:
-        drv = gdal.GetDriverByName("GTiff")
-        gdal_type = gdal.GDT_Byte if sample.dtype == np.uint8 else gdal.GDT_UInt16
-        dst_ds = drv.Create(dst, n_cols, n_rows, n_bands, gdal_type, options=["COMPRESS=DEFLATE"])
-
-        # Write every channel of the raster patch array to the corresponding band of the output datasource:
-        for band in range(n_bands):
-            dst_ds.GetRasterBand(band + 1).WriteArray(sample[band, :, :])
-
-        # Set the datasource projection and geotransformations:
-        dst_ds.SetGeoTransform(geotransform)
-        dst_ds.SetProjection(crs)
-
-        # Close and save the datasource:
-        dst_ds = None
-
-    @staticmethod
-    def _parse_torchgeo_batch(batch):
-        """
-        Extract data from the TorchGoe batch.
-        Args:
-            batch: TorchGeo batch.
-
-        Returns: image raster sample as a numpy array, sample CRS, sample bounding box coordinates.
-
-        """
-        # Get the image as an array:
-        sample_image = batch['image']
-        sample_image = np.asarray(sample_image).squeeze(0)
-
-        # Get the CRS and the bounding box coordinates:
-        sample_crs = batch['crs'][0].wkt
-        window = ([batch['bbox'][0][0], batch['bbox'][0][3], batch['bbox'][0][1], batch['bbox'][0][2]])
-
-        return sample_image, sample_crs, window
-
-    @staticmethod
-    def _define_output_name(aoi, output_folder, window):
-        """
-        Generate the output file name without the file extention.
-        Args:
-            aoi: current AOI object.
-            output_folder: output folder name.
-            window: current bounding box coordinates.
-
-        Returns: output file name without the file extention
-
-        """
-        out_name = aoi.raster_name.stem + "_" + "_".join([str(x).replace(".", "_") for x in window[:2]])
-        return join(output_folder, out_name)
-
-    @staticmethod
-    def _clip_vector_by_bbox(ds_src, srs, bbox, output_vector_name, i):
-        """
-        Creates a Geometry instance of the ogr class from the bounding box coordinates, then puts this geometry in
-        to a vector datasource, created in memory.
-        Applies Clip method of the ogr.Layer class to clip the input vector datasource with the given bounding box.
-
-        Args:
-            ds_src: input dataset class of the ogr instance.
-            srs: reference GetSpatialRef instance of the ogr.Layer class, represented a CRS.
-            bbox: target bounding box extents.
-            output_vector_name: output vector ".geojson" patch path.
-            i: current bounding box number, currently is useless, keep for later multithreading purposes.
-
-        Returns: output vector ".geojson" patch path.
-
-        """
-        # Create a LinearRing object (basic geometry constructor):
-        poly_box = ogr.Geometry(ogr.wkbLinearRing)
-        poly_box.AddPoint(bbox[0], bbox[1])
-        poly_box.AddPoint(bbox[2], bbox[1])
-        poly_box.AddPoint(bbox[2], bbox[3])
-        poly_box.AddPoint(bbox[0], bbox[3])
-        poly_box.AddPoint(bbox[0], bbox[1])
-        # Create a Polygon object from the ring.
-        poly = ogr.Geometry(ogr.wkbPolygon)
-        poly.AddGeometry(poly_box)
-
-        # Create a vector datasource in memory:
-        mem_driver = ogr.GetDriverByName('MEMORY')
-        mem_ds = mem_driver.CreateDataSource('memdata_' + str(i))
-        mem_layer = mem_ds.CreateLayer('0', srs, geom_type=ogr.wkbPolygon)
-        feature_def = mem_layer.GetLayerDefn()
-        out_feature = ogr.Feature(feature_def)
-        # Set new geometry from the Polygon object (bounding box):
-        out_feature.SetGeometry(poly)
-        # Add new feature to output Layer
-        mem_layer.CreateFeature(out_feature)
-
-        # Crate the output vector patch datasource:
-        driver_name = "GeoJSON"
-        driver = ogr.GetDriverByName(driver_name)
-        out_ds = driver.CreateDataSource(output_vector_name)
-        # Clip it with the bounding box:
-        out_layer = out_ds.CreateLayer('0', srs, geom_type=ogr.wkbMultiPolygon)
-        ogr.Layer.Clip(ds_src.GetLayer(), mem_layer, out_layer)
-
-        # Save and close datasources:
-        out_ds = None
-        mem_ds = None
-
-        return output_vector_name
-
-    def tiling_per_aoi(
-            self,
-            aoi: AOI,
-            out_img_dir: Union[str, Path],
-            out_label_dir: Union[str, Path] = None):
-        """
-        Generates grid patches from the AOI.raster using TorchGeo's GeoGridSampler dataloader.
-        Generates grid patches fron the AOI.label using GDAL/OGR.
-
-        @param aoi: AOI object to be tiled
-        @param out_img_dir: path to output patched images directory
-        @param out_label_dir: optional, path to output patched labels directory
-        @return: written patches to output directories as .tif for imagery and .geojson for label.
-
-        https://torchgeo.readthedocs.io/en/stable/tutorials/custom_raster_dataset.html
-        https://torchgeo.readthedocs.io/en/stable/api/samplers.html
-        https://gdal.org/api/python/osgeo.gdal.html
-        https://gdal.org/api/python/osgeo.ogr.html
-        """
-        if not aoi.raster:  # in case of multiprocessing
-            aoi.raster_open()
-
-        # Save raster as a temporary geotiff:
-        saved_geotiff = self._save_vrt_read(aoi)
-
-        # Initialize custom TorchGeo raster dataset class:
-        raster_dataset_class = define_raster_dataset(saved_geotiff)
-        raster_dataset = raster_dataset_class(os.path.split(saved_geotiff)[0])
-
-        ## We will leave there lines of code for later development:
-        # vector_dataset_class = define_vector_dataset(aoi.label)
-        # vector_dataset = vector_dataset_class(os.path.split(aoi.label)[0])
-        ## Combine raster and vector datasets with magic TorchGeo operation:
-        # resulting_dataset = geo_dataset & vector_dataset
-
-        # In the future, resulting dataset can be a union of the raster and vector datasets:
-        resulting_dataset = raster_dataset
-
-        # Initialize a sampler and a dataloader. If we need overlapping, stride must be adjusted accordingly.
-        # For now, having stride parameter equal to the size, we have no overlapping (except for the borders).
-        sampler = GridGeoSampler(resulting_dataset, size=self.dest_patch_size, stride=self.dest_patch_size)
-        dataloader = DataLoader(resulting_dataset, sampler=sampler, collate_fn=stack_samples)
-
-        assert len(dataloader) != 0, "The dataloader is empty. Check input image and vector datasets."
-
-        # Open vector datasource if not in inference mode:
-        if not self.for_inference:
-            vec_ds = ogr.Open(str(aoi.label))
-            src_mem_driver = ogr.GetDriverByName('MEMORY')
-            mem_vec_ds = src_mem_driver.CopyDataSource(vec_ds, 'src_mem_ds')
-            assert mem_vec_ds is not None, f"Incorrect vector label file was provided: {aoi.label}"
-            vec_srs = mem_vec_ds.GetLayer().GetSpatialRef()
-
-        # Iterate over the dataloader and save resulting raster patches:
-        bboxes = []
-        raster_tile_paths = []
-        vector_tile_paths = []
-        os.makedirs(out_img_dir, exist_ok=True)
-        os.makedirs(out_label_dir, exist_ok=True)
-
-        raster_tile_data = []
-
-        for i, batch in enumerate(dataloader):
-            # Parse the TorchGeo batch:
-            sample_image, sample_crs, sample_window = self._parse_torchgeo_batch(batch)
-            bboxes.append(sample_window)
-
-            # Define the output raster patch filename:
-            dst_raster_name = self._define_output_name(aoi, out_img_dir, sample_window) + ".tif"
-            raster_tile_paths.append(dst_raster_name)
-
-            # Append all the raster patch data for later parallel writing to the disk:
-            raster_tile_data.append([sample_image, dst_raster_name, sample_window, sample_crs])
-
-            if not self.for_inference:
-                # Define the output vector patch filename:
-                dst_vector_name = self._define_output_name(aoi, out_label_dir, sample_window) + ".geojson"
-                vector_tile_paths.append(dst_vector_name)
-                # Clip vector labels having bounding boxes from the raster tiles:
-                self._clip_vector_by_bbox(mem_vec_ds, vec_srs, sample_window, dst_vector_name, i)
-
-        # Write all raster tiles to the disk in parallel:
-        with ThreadPoolExecutor(100) as exe:
-            _ = [exe.submit(self._save_tile, *args) for args in raster_tile_data]
-
-        return aoi, raster_tile_paths, vector_tile_paths
-
-    def passes_min_annot(self,
-                         img_patch: Union[str, Path],
-                         gt_patch: Union[str, Path, gpd.GeoDataFrame]
-                         ):
-        """
-        Decides whether a patch pair should be kept based on minimum annotated percent threshold (i.e. maximum background
-        proportion). This filter applies to trn and val datasets only, i.e. all patches from tst dataset are included
-        """
-        map_img_gdf = _check_gdf_load(gt_patch)
-        annot_perc = annot_percent(
-            img_patch=img_patch,
-            gdf_patch=map_img_gdf,
-        )
-        if annot_perc >= self.min_annot_perc:
-            return True, annot_perc
-        else:
-            logging.debug(f"Ground truth patch in trn/val dataset doesn't reach minimum annotated percentage.\n"
-                          f"Ground truth patch: {gt_patch}\n"
-                          f"Annotated percentage: {annot_perc}\n"
-                          f"Minimum annotated percentage: {self.min_annot_perc}")
-            return False, annot_perc
-
-    def get_burn_gt_patch_path(self, attr_vals: Sequence, gt_patch: Union[str, Path]):
-        _, patches_str = self.make_dataset_file_name(None, self.min_annot_perc, None, attr_vals)
-        out_burned_gt_path = Path(gt_patch).parent.parent / 'labels_burned' / f'{Path(gt_patch).stem}{patches_str}.tif'
-        out_burned_gt_path.parent.mkdir(exist_ok=True)
-        return out_burned_gt_path
-
-    def burn_gt_patch(self, aoi: AOI,
-                      img_patch: Union[str, Path],
-                      gt_patch: Union[gpd.GeoDataFrame, str, Path],
-                      out_px_mask: Union[str, Path],
-                      continuous: bool = True,
-                      save_preview: bool = True,
-                      ):
-        """
-        Burns a ground truth patch to raster
-        @param aoi: AOI object
-        @param img_patch: str or pathlib.Path
-            Path to image patch
-        @param gt_patch: str, pathlib.Path or gpd.GeoDataFrame
-            Path to ground truth patch or gpd.GeoDataFrame of ground truth
-        @param out_px_mask: Burned patch output path
-        @param continuous: bool, if True, burn values will be continuous starting at 1 for easier use in training an ML
-                           model (0 being reserved for background class)
-        @param save_preview: bool, if True, a copy of the burned label will be created for quick preview from a file
-                             manager. Burn values will be stretched to 255.
-        @return:
-        """
-        out_px_mask = Path(out_px_mask)
-        gt_patch_gdf = _check_gdf_load(gt_patch)
-        if out_px_mask.is_file():
-            logging.info(f'Burned ground truth patch exists: {out_px_mask}')
-            return
-        if not aoi.attr_field_filter and aoi.attr_values_filter is not None:
-            raise ValueError(f'Values for an attribute field have been provided, but no attribute field is set.\n'
-                             f'Attribute values: {aoi.attr_values_filter}')
-        elif aoi.attr_field_filter is not None and not aoi.attr_values_filter:
-            raise ValueError(f'An attribute field has been provided, but no attribute values were set.\n'
-                             f'Attribute field: {aoi.attr_field_filter}. If all values from attribute fields are '
-                             f'to be kept, please input full list of values in dataset configuration.')
-        # Burn value in attribute field from which features are being filtered
-        burn_field = aoi.attr_field_filter if aoi.attr_field_filter else None
-        # no attribute field or val given means all values should be burned to 1
-        burn_val = 1 if not aoi.attr_field_filter and not aoi.attr_values_filter else None
-        if gt_patch_gdf.empty:
-            burn_field = None
-        elif aoi.attr_field_filter:
-            # Define new column 'burn_val' with continuous values for use during burning
-            cont_vals_dict = {src: (dst+1 if continuous else src) for dst, src in enumerate(aoi.attr_values_filter)}
-            if all(isinstance(val, str) for val in gt_patch_gdf[aoi.attr_field_filter].unique().tolist()):
-                cont_vals_dict = {str(src): dst for src, dst in cont_vals_dict.items()}
-            gt_patch_gdf['burn_val'] = gt_patch_gdf[aoi.attr_field_filter].map(cont_vals_dict)
-            burn_field = 'burn_val'  # overwrite burn_field
-        # burn to raster
-        vector.mask.footprint_mask(df=gt_patch_gdf, out_file=str(out_px_mask),
-                                   reference_im=str(img_patch),
-                                   burn_field=burn_field,
-                                   burn_value=burn_val)
-        if save_preview:
-            # burn preview to raster in dedicated folder
-            prev_out_px_mask = Path(f'{out_px_mask.parent}_preview') / f'{out_px_mask.stem}.png'
-            prev_out_px_mask.parent.mkdir(exist_ok=True)
-            with rasterio.open(out_px_mask) as burned_patch:
-                burned_patch_array = burned_patch.read()[0, ...]
-                matplotlib.pyplot.imsave(prev_out_px_mask, burned_patch_array)
-
-    def filter_and_burn_dataset(
-            self,
-            aoi: AOI,
-            img_patch: Union[str, Path],
-            gt_patch: Union[str, Path],
-            continuous_vals: bool = True,
-            save_preview_labels: bool = True,
-    ):
-        """
-        Randomly sorts between trn and val splits (based on requested desired val's dataset proportion,
-        filters a patch pair based on threshold condition (ex.: minimum annotated percentage),
-        and burns ground truth patch to raster.
-        @param aoi: AOI
-            AOI object referencing source data
-        @param img_patch: str or Path
-            Image patch, mainly as reference for it's bounds
-        @param gt_patch: str or Path
-            Ground truth vector patch
-        @param continuous_vals: bool
-            if True, burned pixels values on ground truth will be continuous if they were not to in vector patch
-        @param save_preview_labels:
-            if True, a colorized "preview" copy of burned labels will be saved as png for quick visualization
-        @return:
-        """
-        if not aoi.raster:  # in case of multiprocessing
-            aoi.raster_open()
-
-        random_val = np.random.randint(1, 101)
-        if not {'trn', 'val'}.issubset(set(self.datasets)):
-            raise ValueError(f"Tiler should contain a 'trn' and 'val' dataset. Got {self.datasets}")
-        # for trn patches, sort between trn and val based on random number
-        dataset = 'val' if aoi.split == 'trn' and random_val <= self.val_percent else aoi.split
-        if dataset == 'val':  # val dataset
-            img_patch = move_patch_trn_to_val(patch=img_patch, src_split=aoi.split, dest_split='val')
-            gt_patch = move_patch_trn_to_val(patch=gt_patch, src_split=aoi.split, dest_split='val')
-        out_gt_burned_path = self.get_burn_gt_patch_path(attr_vals=aoi.attr_values_filter, gt_patch=gt_patch)
-        gdf_patch = AOI.filter_gdf_by_attribute(
-            gdf_patch=str(gt_patch),
-            attr_field=aoi.attr_field_filter,
-            attr_vals=aoi.attr_values_filter
-        )
-        # measure annotated percentage for all patches as it is useful data analysis info for a output report
-        min_annot_success, annot_perc = self.passes_min_annot(
-            img_patch=img_patch,
-            gt_patch=gdf_patch,
-        )
-        logging.debug(annot_perc)
-        if min_annot_success or dataset == 'tst':
-            self.burn_gt_patch(aoi,
-                               img_patch=img_patch,
-                               gt_patch=gdf_patch,
-                               out_px_mask=out_gt_burned_path,
-                               continuous=continuous_vals,
-                               save_preview=save_preview_labels,
-                               )
-            dataset_line = f'{Path(img_patch).absolute()};{Path(out_gt_burned_path).absolute()};{round(annot_perc)}\n'
-            return dataset, dataset_line
-        else:
-            return dataset, None
-
-
-def move_patch_trn_to_val(patch: str, src_split: str = "trn", dest_split: str = "val"):
-    """Renames and moves a patch's path from on split to another (ex.: to from 'trn' to 'val')"""
-    patch_dest = Path(str(patch).replace(src_split, dest_split))
-    Path.mkdir(patch_dest.parent, exist_ok=True, parents=True)
-    shutil.move(patch, patch_dest)
-    return patch_dest
-
-
-def map_wrapper(x):
-    """For multi-threading"""
-    return x[0](*(x[1:]))
-
-
-def main(cfg: DictConfig) -> None:
-    """
-    Creates training, validation and testing datasets preparation. The tiling process consists of cutting up the imagery
-    and ground truth to patches of a certain size. This prepares the dataset for training.
-
-    Patch size
-
-    Size of an individual patch. For example, a raster of 1024 x 1024 pixels will output 4 patches if patch_size is 512.
-    The value for this parameter should remain relatively stable as varying patch sizes has little impact of the
-    performance of model. Tiling is mostly aimed at making is possible to fill a batch with at least 4 patch pairs
-    without busting a machine's memory while training. Defaults to 512.
-
-    Minimum annotated percent
-
-=======
             else:
                 raise FileExistsError(
                     f'Patches directory is empty. Won\'t overwrite existing content unless debug=True.\n'
@@ -910,7 +409,6 @@
 
     Minimum annotated percent
 
->>>>>>> 531bbdde
     Discards patch pairs (imagery & ground truth) if the non-background area (e.g. area covered with classes of interest)
     on a given ground truth patch is lower than this minimum. Defaults to 0 (keep all patches). This parameter is a data
     balancing tool for undersampling. It is easy to implement and use, but may not be the perfect solution for all data
@@ -1063,11 +561,7 @@
                     logging.error(f'\nInvalid imagery patch: {img_patch}'
                                   f'\n{e}')
                 try:
-<<<<<<< HEAD
-                    _check_gdf_load(gt_patch)  # validates ground truth patch
-=======
                     check_gdf_load(gt_patch)  # validates ground truth patch
->>>>>>> 531bbdde
                 except Exception as e:
                     logging.error(f'\nInvalid ground truth patch: {img_patch}. '
                                   f'\n{e}')
