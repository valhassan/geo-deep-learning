--- conflicted
+++ resolved
@@ -52,11 +52,7 @@
 
 2. Run the wanted script (for segmentation).
 ```shell
-<<<<<<< HEAD
-# Creating the chips from the raw data
-=======
-# Creating the hdf5 from the raw data
->>>>>>> 61341007
+# Creating the patches from the raw data
 python GDL.py mode=tiling
 # Training the neural network
 python GDL.py mode=train
