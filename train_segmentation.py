import logging
from typing import List, Sequence

import torch
# import torch should be first. Unclear issue, mentioned here: https://github.com/pytorch/pytorch/issues/2083
import argparse
from pathlib import Path
import time
import h5py
from datetime import datetime
import warnings
import functools

from tqdm import tqdm
from collections import OrderedDict
import shutil
import numpy as np

from utils.layersmodules import split_RGB_NIR

try:
    from pynvml import *
except ModuleNotFoundError:
    warnings.warn(f"The python Nvidia management library could not be imported. Ignore if running on CPU only.")

from torch.utils.data import DataLoader
from PIL import Image
from sklearn.utils import compute_sample_weight
from utils import augmentation as aug, create_dataset
from utils.logger import InformationLogger, save_logs_to_bucket, tsv_line
from utils.metrics import report_classification, create_metrics_dict, iou
from models.model_choice import net, load_checkpoint, verify_weights
from utils.utils import load_from_checkpoint, get_device_ids, gpu_stats, get_key_def, get_git_hash
from utils.visualization import vis_from_batch
from utils.readers import read_parameters
from mlflow import log_params, set_tracking_uri, set_experiment, log_artifact, start_run


def flatten_labels(annotations):
    """Flatten labels"""
    flatten = annotations.view(-1)
    return flatten


def flatten_outputs(predictions, number_of_classes):
    """Flatten the prediction batch except the prediction dimensions"""
    logits_permuted = predictions.permute(0, 2, 3, 1)
    logits_permuted_cont = logits_permuted.contiguous()
    outputs_flatten = logits_permuted_cont.view(-1, number_of_classes)
    return outputs_flatten


def loader(path):
    img = Image.open(path)
    return img


def create_dataloader(samples_folder: Path,
                      batch_size: int,
                      gpu_devices_dict: dict,
                      sample_size: int,
                      dontcare_val: int,
                      crop_size: int,
                      meta_map,
                      num_bands: int,
                      BGR_to_RGB: bool,
                      scale: Sequence,
                      params: dict,
                      dontcare2backgr: bool = False,
                      calc_eval_bs: bool = False,
                      debug: bool = False):
    """
    Function to create dataloader objects for training, validation and test datasets.
    :param samples_folder: path to folder containting .hdf5 files if task is segmentation
    :param batch_size: (int) batch size
    :param gpu_devices_dict: (dict) dictionary where each key contains an available GPU with its ram info stored as value
    :param sample_size: (int) size of hdf5 samples (used to evaluate eval batch-size)
    :param dontcare_val: (int) value in label to be ignored during loss calculation
    :param meta_map: metadata mapping object
    :param num_bands: (int) number of bands in imagery
    :param BGR_to_RGB: (bool) if True, BGR channels will be flipped to RGB
    :param scale: (List) imagery data will be scaled to this min and max value (ex.: 0 to 1)
    :param params: (dict) Parameters found in the yaml config file.
    :param dontcare2backgr: (bool) if True, all dontcare values in label will be replaced with 0 (background value)
                            before training
    :return: trn_dataloader, val_dataloader, tst_dataloader
    """
    if not samples_folder.is_dir():
        raise FileNotFoundError(f'Could not locate: {samples_folder}')
    if not len([f for f in samples_folder.glob('**/*.hdf5')]) >= 1:
        raise FileNotFoundError(f"Couldn't locate .hdf5 files in {samples_folder}")
    num_samples, samples_weight = get_num_samples(samples_path=samples_folder, params=params, dontcare=dontcare_val)
    if not num_samples['trn'] >= batch_size and num_samples['val'] >= batch_size:
        raise ValueError(f"Number of samples in .hdf5 files is less than batch size")
    logging.info(f"Number of samples : {num_samples}\n")
    if not meta_map:
        dataset_constr = create_dataset.SegmentationDataset
    else:
        dataset_constr = functools.partial(create_dataset.MetaSegmentationDataset, meta_map=meta_map)
    datasets = []

    for subset in ["trn", "val", "tst"]:

        datasets.append(dataset_constr(samples_folder, subset, num_bands,
                                       max_sample_count=num_samples[subset],
                                       dontcare=dontcare_val,
                                       radiom_transform=aug.compose_transforms(params=params,
                                                                               dataset=subset,
                                                                               aug_type='radiometric'),
                                       geom_transform=aug.compose_transforms(params=params,
                                                                             dataset=subset,
                                                                             aug_type='geometric',
                                                                             dontcare=dontcare_val,
                                                                             crop_size=crop_size),
                                       totensor_transform=aug.compose_transforms(params=params,
                                                                                 dataset=subset,
                                                                                 input_space=BGR_to_RGB,
                                                                                 scale=scale,
                                                                                 dontcare2backgr=dontcare2backgr,
                                                                                 dontcare=dontcare_val,
                                                                                 aug_type='totensor'),
                                       params=params,
                                       debug=debug))
    trn_dataset, val_dataset, tst_dataset = datasets

    # https://discuss.pytorch.org/t/guidelines-for-assigning-num-workers-to-dataloader/813/5
    num_workers = len(gpu_devices_dict.keys()) * 4 if len(gpu_devices_dict.keys()) > 1 else 4

    samples_weight = torch.from_numpy(samples_weight)
    sampler = torch.utils.data.sampler.WeightedRandomSampler(samples_weight.type('torch.DoubleTensor'),
                                                             len(samples_weight))
    eval_batch_size = batch_size

    if gpu_devices_dict and calc_eval_bs:
        max_pix_per_mb_gpu = 280  # TODO: this value may need to be finetuned
        calc_eval_batchsize(gpu_devices_dict, batch_size, sample_size, max_pix_per_mb_gpu)

    trn_dataloader = DataLoader(trn_dataset, batch_size=batch_size, num_workers=num_workers, sampler=sampler,
                                drop_last=True)
    val_dataloader = DataLoader(val_dataset, batch_size=eval_batch_size, num_workers=num_workers, shuffle=False,
                                drop_last=True)
    tst_dataloader = DataLoader(tst_dataset, batch_size=eval_batch_size, num_workers=num_workers, shuffle=False,
                                drop_last=True) if num_samples['tst'] > 0 else None

    return trn_dataloader, val_dataloader, tst_dataloader


def calc_eval_batchsize(gpu_devices_dict: dict, batch_size: int, sample_size: int, max_pix_per_mb_gpu: int = 280):
    """
    Calculate maximum batch size that could fit on GPU during evaluation based on thumb rule with harcoded
    "pixels per MB of GPU RAM" as threshold. The batch size often needs to be smaller if crop is applied during training
    @param gpu_devices_dict: dictionary containing info on GPU devices as returned by lst_device_ids (utils.py)
    @param batch_size: batch size for training
    @param sample_size: size of hdf5 samples
    @return: returns a downgraded evaluation batch size if the original batch size is considered too high
    """
    eval_batch_size = batch_size
    # get max ram for smallest gpu
    smallest_gpu_ram = min(gpu_info['max_ram'] for _, gpu_info in gpu_devices_dict.items())
    # rule of thumb to determine eval batch size based on approximate max pixels a gpu can handle during evaluation
    pix_per_mb_gpu = (batch_size / len(gpu_devices_dict.keys()) * sample_size ** 2) / smallest_gpu_ram
    if pix_per_mb_gpu >= max_pix_per_mb_gpu:
        eval_batch_size = int(
            round(smallest_gpu_ram * max_pix_per_mb_gpu / sample_size ** 2, len(gpu_devices_dict.keys())))
        eval_batch_size = 1 if eval_batch_size < 1 else eval_batch_size
        logging.warning(f'Validation and test batch size downgraded from {batch_size} to {eval_batch_size} '
                        f'based on max ram of smallest GPU available')
    return eval_batch_size


def get_num_samples(samples_path, params, dontcare):
    """
    Function to retrieve number of samples, either from config file or directly from hdf5 file.
    :param samples_path: (str) Path to samples folder
    :param params: (dict) Parameters found in the yaml config file.
    :param dontcare:
    :return: (dict) number of samples for trn, val and tst.
    """
    num_samples = {'trn': 0, 'val': 0, 'tst': 0}
    weights = []
    samples_weight = None
    for i in ['trn', 'val', 'tst']:
        if get_key_def(f"num_{i}_samples", params['training'], None) is not None:
            num_samples[i] = params['training'][f"num_{i}_samples"]

            with h5py.File(samples_path.joinpath(f"{i}_samples.hdf5"), 'r') as hdf5_file:
                file_num_samples = len(hdf5_file['map_img'])
            if num_samples[i] > file_num_samples:
                raise IndexError(f"The number of training samples in the configuration file ({num_samples[i]}) "
                                 f"exceeds the number of samples in the hdf5 training dataset ({file_num_samples}).")
        else:
            with h5py.File(samples_path.joinpath(f"{i}_samples.hdf5"), "r") as hdf5_file:
                num_samples[i] = len(hdf5_file['map_img'])

        with h5py.File(samples_path.joinpath(f"{i}_samples.hdf5"), "r") as hdf5_file:
            if i == 'trn':
                for x in range(num_samples[i]):
                    label = hdf5_file['map_img'][x]
                    label = np.where(label == dontcare, 0, label)
                    unique_labels = np.unique(label)
                    weights.append(''.join([str(int(i)) for i in unique_labels]))
                    samples_weight = compute_sample_weight('balanced', weights)

    return num_samples, samples_weight


def vis_from_dataloader(params, eval_loader, model, ep_num, output_path, dataset='', device=None, vis_batch_range=None):
    """
    Use a model and dataloader to provide outputs that can then be sent to vis_from_batch function to visualize performances of model, for example.
    :param params: (dict) Parameters found in the yaml config file.
    :param eval_loader: data loader
    :param model: model to evaluate
    :param ep_num: epoch index (for file naming purposes)
    :param dataset: (str) 'val or 'tst'
    :param device: device used by pytorch (cpu ou cuda)
    :param vis_batch_range: (int) max number of samples to perform visualization on

    :return:
    """
    vis_path = output_path.joinpath(f'visualization')
    logging.info(f'Visualization figures will be saved to {vis_path}\n')
    min_vis_batch, max_vis_batch, increment = vis_batch_range

    model.eval()
    with tqdm(eval_loader, dynamic_ncols=True) as _tqdm:
        for batch_index, data in enumerate(_tqdm):
            if vis_batch_range is not None and batch_index in range(min_vis_batch, max_vis_batch, increment):
                with torch.no_grad():
                    try:  # For HPC when device 0 not available. Error: RuntimeError: CUDA error: invalid device ordinal
                        inputs = data['sat_img'].to(device)
                        labels = data['map_img'].to(device)
                    except RuntimeError:
                        logging.exception(f'Unable to use device {device}. Trying "cuda:0"')
                        device = torch.device('cuda:0')
                        inputs = data['sat_img'].to(device)
                        labels = data['map_img'].to(device)

                    if inputs.shape[1] == 4 and any("module.modelNIR" in s for s in model.state_dict().keys()):
                        ############################
                        # Test Implementation of the NIR
                        ############################
                        inputs = split_RGB_NIR(inputs)
                        ############################
                        # Test Implementation of the NIR
                        ############################

                    outputs = model(inputs)
                    if isinstance(outputs, OrderedDict):
                        outputs = outputs['out']

                    vis_from_batch(params, inputs, outputs,
                                   batch_index=batch_index,
                                   vis_path=vis_path,
                                   labels=labels,
                                   dataset=dataset,
                                   ep_num=ep_num)
    logging.info(f'Saved visualization figures.\n')


def train(train_loader,
          model,
          criterion,
          optimizer,
          scheduler,
          num_classes,
          batch_size,
          ep_idx,
          progress_log,
          vis_at_train,
          vis_batch_range,
          device,
          debug=False
          ):
    """
    Train the model and return the metrics of the training epoch
    :param train_loader: training data loader
    :param model: model to train
    :param criterion: loss criterion
    :param optimizer: optimizer to use
    :param scheduler: learning rate scheduler
    :param num_classes: number of classes
    :param batch_size: number of samples to process simultaneously
    :param ep_idx: epoch index (for hypertrainer log)
    :param progress_log: progress log file (for hypertrainer log)
    :param vis_batch_range: range of batches to perform visualization on. see README.md for more info.
    :param vis_at_train: (bool) if True, will perform visualization at train time, as long as vis_batch_range is valid
    :param device: device used by pytorch (cpu ou cuda)
    :param debug: (bool) Debug mode
    :return: Updated training loss
    """
    model.train()
    train_metrics = create_metrics_dict(num_classes)

    for batch_index, data in enumerate(tqdm(train_loader, desc=f'Iterating train batches with {device.type}')):
        progress_log.open('a', buffering=1).write(tsv_line(ep_idx, 'trn', batch_index, len(train_loader), time.time()))

        try:  # For HPC when device 0 not available. Error: RuntimeError: CUDA error: invalid device ordinal
            inputs = data['sat_img'].to(device)
            labels = data['map_img'].to(device)
        except RuntimeError:
            logging.exception(f'Unable to use device {device}. Trying "cuda:0"')
            device = torch.device('cuda:0')
            inputs = data['sat_img'].to(device)
            labels = data['map_img'].to(device)

        if inputs.shape[1] == 4 and any("module.modelNIR" in s for s in model.state_dict().keys()):
            ############################
            # Test Implementation of the NIR
            ############################
            inputs = split_RGB_NIR(inputs)
            ############################
            # Test Implementation of the NIR
            ############################

        # forward
        optimizer.zero_grad()
        outputs = model(inputs)
        # added for torchvision models that output an OrderedDict with outputs in 'out' key.
        # More info: https://pytorch.org/hub/pytorch_vision_deeplabv3_resnet101/
        if isinstance(outputs, OrderedDict):
            outputs = outputs['out']

        if vis_batch_range and vis_at_train:
            min_vis_batch, max_vis_batch, increment = vis_batch_range
            if batch_index in range(min_vis_batch, max_vis_batch, increment):
                vis_path = progress_log.parent.joinpath('visualization')
                if ep_idx == 0:
                    logging.info(f'Visualizing on train outputs for batches in range {vis_batch_range}. All images will be saved to {vis_path}\n')
                vis_from_batch(params, inputs, outputs,
                               batch_index=batch_index,
                               vis_path=vis_path,
                               labels=labels,
                               dataset='trn',
                               ep_num=ep_idx+1)

        loss = criterion(outputs, labels)

        train_metrics['loss'].update(loss.item(), batch_size)

        if device.type == 'cuda' and debug:
            res, mem = gpu_stats(device=device.index)
            logging.debug(OrderedDict(trn_loss=f'{train_metrics["loss"].val:.2f}',
                                          gpu_perc=f'{res.gpu} %',
                                          gpu_RAM=f'{mem.used / (1024 ** 2):.0f}/{mem.total / (1024 ** 2):.0f} MiB',
                                          lr=optimizer.param_groups[0]['lr'],
                                          img=data['sat_img'].numpy().shape,
                                          smpl=data['map_img'].numpy().shape,
                                          bs=batch_size,
                                          out_vals=np.unique(outputs[0].argmax(dim=0).detach().cpu().numpy()),
                                          gt_vals=np.unique(labels[0].detach().cpu().numpy())))

        loss.backward()
        optimizer.step()

    scheduler.step()
    if train_metrics["loss"].avg is not None:
        logging.info(f'Training Loss: {train_metrics["loss"].avg:.4f}')
    return train_metrics


def evaluation(eval_loader,
               model,
               criterion,
               num_classes,
               batch_size,
               ep_idx,
               progress_log,
               vis_batch_range,
               vis_at_eval,
               batch_metrics=None,
               dataset='val',
               device=None,
               debug=False):
    """
    Evaluate the model and return the updated metrics
    :param eval_loader: data loader
    :param model: model to evaluate
    :param criterion: loss criterion
    :param num_classes: number of classes
    :param batch_size: number of samples to process simultaneously
    :param ep_idx: epoch index (for hypertrainer log)
    :param progress_log: progress log file (for hypertrainer log)
    :param vis_batch_range: range of batches to perform visualization on. see README.md for more info.
    :param vis_at_eval: (bool) if True, will perform visualization at eval time, as long as vis_batch_range is valid
    :param batch_metrics: (int) Metrics computed every (int) batches. If left blank, will not perform metrics.
    :param dataset: (str) 'val or 'tst'
    :param device: device used by pytorch (cpu ou cuda)
    :param debug: if True, debug functions will be performed
    :return: (dict) eval_metrics
    """
    eval_metrics = create_metrics_dict(num_classes)
    model.eval()

    for batch_index, data in enumerate(tqdm(eval_loader, dynamic_ncols=True, desc=f'Iterating {dataset} '
                                                                                  f'batches with {device.type}')):
        progress_log.open('a', buffering=1).write(tsv_line(ep_idx, dataset, batch_index, len(eval_loader), time.time()))

        with torch.no_grad():
            try:  # For HPC when device 0 not available. Error: RuntimeError: CUDA error: invalid device ordinal
                inputs = data['sat_img'].to(device)
                labels = data['map_img'].to(device)
            except RuntimeError:
                logging.exception(f'Unable to use device {device}. Trying "cuda:0"')
                device = torch.device('cuda:0')
                inputs = data['sat_img'].to(device)
                labels = data['map_img'].to(device)

            labels_flatten = flatten_labels(labels)

            if inputs.shape[1] == 4 and any("module.modelNIR" in s for s in model.state_dict().keys()):
                ############################
                # Test Implementation of the NIR
                ############################
                inputs = split_RGB_NIR(inputs)
                ############################
                # Test Implementation of the NIR
                ############################

            outputs = model(inputs)
            if isinstance(outputs, OrderedDict):
                outputs = outputs['out']

            if vis_batch_range and vis_at_eval:
                min_vis_batch, max_vis_batch, increment = vis_batch_range
                if batch_index in range(min_vis_batch, max_vis_batch, increment):
                    vis_path = progress_log.parent.joinpath('visualization')
                    if ep_idx == 0 and batch_index == min_vis_batch:
                        logging.info(f'Visualizing on {dataset} outputs for batches in range {vis_batch_range}. All '
                                   f'images will be saved to {vis_path}\n')
                    vis_from_batch(params, inputs, outputs,
                                   batch_index=batch_index,
                                   vis_path=vis_path,
                                   labels=labels,
                                   dataset=dataset,
                                   ep_num=ep_idx+1)

            outputs_flatten = flatten_outputs(outputs, num_classes)

            loss = criterion(outputs, labels)

            eval_metrics['loss'].update(loss.item(), batch_size)

            if (dataset == 'val') and (batch_metrics is not None):
                # Compute metrics every n batches. Time consuming.
                if not batch_metrics <= len(eval_loader):
                    logging.error(f"Batch_metrics ({batch_metrics}) is smaller than batch size "
                                  f"{len(eval_loader)}. Metrics in validation loop won't be computed")
                if (batch_index+1) % batch_metrics == 0:   # +1 to skip val loop at very beginning
                    a, segmentation = torch.max(outputs_flatten, dim=1)
                    eval_metrics = iou(segmentation, labels_flatten, batch_size, num_classes, eval_metrics)
                    eval_metrics = report_classification(segmentation, labels_flatten, batch_size, eval_metrics,
                                                         ignore_index=eval_loader.dataset.dontcare)
            elif dataset == 'tst':
                a, segmentation = torch.max(outputs_flatten, dim=1)
                eval_metrics = iou(segmentation, labels_flatten, batch_size, num_classes, eval_metrics)
                eval_metrics = report_classification(segmentation, labels_flatten, batch_size, eval_metrics,
                                                     ignore_index=eval_loader.dataset.dontcare)

            logging.debug(OrderedDict(dataset=dataset, loss=f'{eval_metrics["loss"].avg:.4f}'))

            if debug and device.type == 'cuda':
                res, mem = gpu_stats(device=device.index)
                logging.debug(OrderedDict(device=device, gpu_perc=f'{res.gpu} %',
                                              gpu_RAM=f'{mem.used/(1024**2):.0f}/{mem.total/(1024**2):.0f} MiB'))

    logging.info(f"{dataset} Loss: {eval_metrics['loss'].avg}")
    if batch_metrics is not None:
        logging.info(f"{dataset} precision: {eval_metrics['precision'].avg}")
        logging.info(f"{dataset} recall: {eval_metrics['recall'].avg}")
        logging.info(f"{dataset} fscore: {eval_metrics['fscore'].avg}")
        logging.info(f"{dataset} iou: {eval_metrics['iou'].avg}")

    return eval_metrics


def main(params, config_path):
    """
    Function to train and validate a model for semantic segmentation.

    Process
    -------
    1. Model is instantiated and checkpoint is loaded from path, if provided in
       `your_config.yaml`.
    2. GPUs are requested according to desired amount of `num_gpus` and
       available GPUs.
    3. If more than 1 GPU is requested, model is cast to DataParallel model
    4. Dataloaders are created with `create_dataloader()`
    5. Loss criterion, optimizer and learning rate are set with
       `set_hyperparameters()` as requested in `config.yaml`.
    5. Using these hyperparameters, the application will try to minimize the
       loss on the training data and evaluate every epoch on the validation
       data.
    6. For every epoch, the application shows and logs the loss on "trn" and
       "val" datasets.
    7. For every epoch (if `batch_metrics: 1`), the application shows and logs
       the accuracy, recall and f-score on "val" dataset. Those metrics are
       also computed on each class.
    8. At the end of the training process, the application shows and logs the
       accuracy, recall and f-score on "tst" dataset. Those metrics are also
       computed on each class.

    -------
    :param params: (dict) Parameters found in the yaml config file.
    :param config_path: (str) Path to the yaml config file.
    """
    now = datetime.now().strftime("%Y-%m-%d_%H-%M")

    # MANDATORY PARAMETERS
    num_classes = get_key_def('num_classes', params['global'], expected_type=int)
    num_bands = get_key_def('number_of_bands', params['global'], expected_type=int)
    batch_size = get_key_def('batch_size', params['training'], expected_type=int)
    num_epochs = get_key_def('num_epochs', params['training'], expected_type=int)
    model_name = get_key_def('model_name', params['global'], expected_type=str).lower()
    BGR_to_RGB = get_key_def('BGR_to_RGB', params['global'], expected_type=bool)

    # OPTIONAL PARAMETERS
    # basics
    debug = get_key_def('debug_mode', params['global'], default=False, expected_type=bool)
    task = get_key_def('task', params['global'], default='segmentation', expected_type=str)
    if not task == 'segmentation':
        raise ValueError(f"The task should be segmentation. The provided value is {task}")
    dontcare_val = get_key_def("ignore_index", params["training"], default=-1, expected_type=int)
    crop_size = get_key_def('target_size', params['training'], default=None, expected_type=int)
    batch_metrics = get_key_def('batch_metrics', params['training'], default=None, expected_type=int)
    meta_map = get_key_def("meta_map", params["global"], default=None)
    if meta_map and not Path(meta_map).is_file():
        raise FileNotFoundError(f'Couldn\'t locate {meta_map}')
    bucket_name = get_key_def('bucket_name', params['global'])  # AWS
    scale = get_key_def('scale_data', params['global'], default=None, expected_type=List)

    # model params
    loss_fn = get_key_def('loss_fn', params['training'], default='CrossEntropy', expected_type=str)
    class_weights = get_key_def('class_weights', params['training'], default=None, expected_type=Sequence)
    if class_weights:
        verify_weights(num_classes, class_weights)
    optimizer = get_key_def('optimizer', params['training'], default='adam', expected_type=str)
    pretrained = get_key_def('pretrained', params['training'], default=True, expected_type=bool)
    train_state_dict_path = get_key_def('state_dict_path', params['training'], default=None, expected_type=str)
    if train_state_dict_path and not Path(train_state_dict_path).is_file():
        raise FileNotFoundError(f'Could not locate pretrained checkpoint for training: {train_state_dict_path}')
    dropout_prob = get_key_def('dropout_prob', params['training'], default=None, expected_type=float)
    # Read the concatenation point
    # TODO: find a way to maybe implement it in classification one day
    conc_point = get_key_def('concatenate_depth', params['global'], None)

    # gpu parameters
    num_devices = get_key_def('num_gpus', params['global'], default=0, expected_type=int)
    if num_devices and not num_devices >= 0:
        raise ValueError("missing mandatory num gpus parameter")
    default_max_used_ram = 15
    max_used_ram = get_key_def('max_used_ram', params['global'], default=default_max_used_ram, expected_type=int)
    max_used_perc = get_key_def('max_used_perc', params['global'], default=15, expected_type=int)

    # mlflow logging
    mlflow_uri = get_key_def('mlflow_uri', params['global'], default="./mlruns")
    Path(mlflow_uri).mkdir(exist_ok=True)
    experiment_name = get_key_def('mlflow_experiment_name', params['global'], default='gdl-training', expected_type=str)
    run_name = get_key_def('mlflow_run_name', params['global'], default='gdl', expected_type=str)

    # parameters to find hdf5 samples
    data_path = Path(get_key_def('data_path', params['global'], './data', expected_type=str))
    samples_size = get_key_def("samples_size", params["global"], default=1024, expected_type=int)
    overlap = get_key_def("overlap", params["sample"], default=5, expected_type=int)
    min_annot_perc = get_key_def('min_annotated_percent', params['sample']['sampling_method'], default=0,
                                 expected_type=int)
    if not data_path.is_dir():
        raise FileNotFoundError(f'Could not locate data path {data_path}')
    samples_folder_name = (f'samples{samples_size}_overlap{overlap}_min-annot{min_annot_perc}_{num_bands}bands'
                           f'_{experiment_name}')
    samples_folder = data_path.joinpath(samples_folder_name)

    # visualization parameters
    vis_at_train = get_key_def('vis_at_train', params['visualization'], default=False)
    vis_at_eval = get_key_def('vis_at_evaluation', params['visualization'], default=False)
    vis_batch_range = get_key_def('vis_batch_range', params['visualization'], default=None)
    vis_at_checkpoint = get_key_def('vis_at_checkpoint', params['visualization'], default=False)
    ep_vis_min_thresh = get_key_def('vis_at_ckpt_min_ep_diff', params['visualization'], default=1, expected_type=int)
    vis_at_ckpt_dataset = get_key_def('vis_at_ckpt_dataset', params['visualization'], 'val')

    # coordconv parameters
    coordconv_params = {}
    for param, val in params['global'].items():
        if 'coordconv' in param:
            coordconv_params[param] = val

    # add git hash from current commit to parameters if available. Parameters will be saved to model's .pth.tar
    params['global']['git_hash'] = get_git_hash()

    # automatic model naming with unique id for each training
    model_id = config_path.stem
    output_path = samples_folder.joinpath('model') / model_id
    if output_path.is_dir():
        last_mod_time_suffix = datetime.fromtimestamp(output_path.stat().st_mtime).strftime('%Y%m%d-%H%M%S')
        archive_output_path = samples_folder.joinpath('model') / f"{model_id}_{last_mod_time_suffix}"
        shutil.move(output_path, archive_output_path)
    output_path.mkdir(parents=True, exist_ok=False)
    shutil.copy(str(config_path), str(output_path))  # copy yaml to output path where model will be saved

    import logging.config  # See: https://docs.python.org/2.4/lib/logging-config-fileformat.html
    log_config_path = Path('utils/logging.conf').absolute()
    logfile = f'{output_path}/{model_id}.log'
    logfile_debug = f'{output_path}/{model_id}_debug.log'
    logging.config.fileConfig(log_config_path, defaults={'logfilename': logfile, 'logfilename_debug': logfile_debug})

    # now that we know where logs will be saved, we can start logging!
    if not (0 <= max_used_ram <= 100):
        logging.warning(f'Max used ram parameter should be a percentage. Got {max_used_ram}. '
<<<<<<< HEAD
                        f'Will set default value of {15}%')
        max_used_ram = 15
=======
                        f'Will set default value of {default_max_used_ram} %')
        max_used_ram = default_max_used_ram
>>>>>>> f8d2d71c

    logging.info(f'Model and log files will be saved to: {output_path}\n\n')
    if debug:
        logging.warning(f'Debug mode activated. Some debug features may mobilize extra disk space and '
                        f'cause delays in execution.')
    if dontcare_val < 0 and vis_batch_range:
        logging.warning(f'Visualization: expected positive value for ignore_index, got {dontcare_val}.'
                        f'Will be overridden to 255 during visualization only. Problems may occur.')

    # list of GPU devices that are available and unused. If no GPUs, returns empty list
    gpu_devices_dict = get_device_ids(num_devices,
                                      max_used_ram_perc=max_used_ram,
                                      max_used_perc=max_used_perc)
    logging.info(f'GPUs devices available: {gpu_devices_dict}')
    num_devices = len(gpu_devices_dict.keys())
    device = torch.device(f'cuda:{list(gpu_devices_dict.keys())[0]}' if gpu_devices_dict else 'cpu')

    logging.info(f'Creating dataloaders from data in {samples_folder}...\n')

    # overwrite dontcare values in label if loss is not lovasz or crossentropy. FIXME: hacky fix.
    dontcare2backgr = False
    if loss_fn not in ['Lovasz', 'CrossEntropy', 'OhemCrossEntropy']:
        dontcare2backgr = True
        logging.warning(f'Dontcare is not implemented for loss function "{loss_fn}". '
                        f'Dontcare values ({dontcare_val}) in label will be replaced with background value (0)')

    calc_eval_bs = True if crop_size else False

    trn_dataloader, val_dataloader, tst_dataloader = create_dataloader(samples_folder=samples_folder,
                                                                       batch_size=batch_size,
                                                                       gpu_devices_dict=gpu_devices_dict,
                                                                       sample_size=samples_size,
                                                                       dontcare_val=dontcare_val,
                                                                       crop_size=crop_size,
                                                                       meta_map=meta_map,
                                                                       num_bands=num_bands,
                                                                       BGR_to_RGB=BGR_to_RGB,
                                                                       scale=scale,
                                                                       params=params,
                                                                       dontcare2backgr=dontcare2backgr,
                                                                       calc_eval_bs=calc_eval_bs,
                                                                       debug=debug)
    # INSTANTIATE MODEL AND LOAD CHECKPOINT FROM PATH
    num_classes_corrected = num_classes + 1  # + 1 for background # FIXME temporary patch for num_classes problem.
    model, model_name, criterion, optimizer, lr_scheduler = net(model_name=model_name,
                                                                num_bands=num_bands,
                                                                num_channels=num_classes_corrected,
                                                                dontcare_val=dontcare_val,
                                                                num_devices=num_devices,
                                                                train_state_dict_path=train_state_dict_path,
                                                                pretrained=pretrained,
                                                                dropout_prob=dropout_prob,
                                                                loss_fn=loss_fn,
                                                                class_weights=class_weights,
                                                                optimizer=optimizer,
                                                                net_params=params,
                                                                conc_point=conc_point,
                                                                coordconv_params=coordconv_params)

    logging.info(f'Instantiated {model_name} model with {num_classes_corrected} output channels.\n')

    # mlflow tracking path + parameters logging
    set_tracking_uri(mlflow_uri)
    set_experiment(experiment_name)
    start_run(run_name=run_name)
    log_params(params['training'])
    log_params(params['global'])
    log_params(params['sample'])

    if bucket_name:
        from utils.aws import download_s3_files
        bucket, bucket_output_path, output_path, data_path = download_s3_files(bucket_name=bucket_name,
                                                                               data_path=data_path,
                                                                               output_path=output_path)

    since = time.time()
    best_loss = 999
    last_vis_epoch = 0

    progress_log = output_path / 'progress.log'
    if not progress_log.exists():
        progress_log.open('w', buffering=1).write(tsv_line('ep_idx', 'phase', 'iter', 'i_p_ep', 'time'))  # Add header

    trn_log = InformationLogger('trn')
    val_log = InformationLogger('val')
    tst_log = InformationLogger('tst')
    filename = output_path.joinpath('checkpoint.pth.tar')

    # VISUALIZATION: generate pngs of inputs, labels and outputs
    if vis_batch_range is not None:
        # Make sure user-provided range is a tuple with 3 integers (start, finish, increment).
        # Check once for all visualization tasks.
        if not isinstance(vis_batch_range, list) and len(vis_batch_range) == 3 and all(isinstance(x, int)
                                                                                       for x in vis_batch_range):
            raise ValueError(f'Vis_batch_range expects three integers in a list: start batch, end batch, increment.'
                             f'Got {vis_batch_range}')
        vis_at_init_dataset = get_key_def('vis_at_init_dataset', params['visualization'], 'val')

        # Visualization at initialization. Visualize batch range before first eopch.
        if get_key_def('vis_at_init', params['visualization'], False):
            logging.info(f'Visualizing initialized model on batch range {vis_batch_range} '
                         f'from {vis_at_init_dataset} dataset...\n')
            vis_from_dataloader(params=params,
                                eval_loader=val_dataloader if vis_at_init_dataset == 'val' else tst_dataloader,
                                model=model,
                                ep_num=0,
                                output_path=output_path,
                                dataset=vis_at_init_dataset,
                                device=device,
                                vis_batch_range=vis_batch_range)

    for epoch in range(0, num_epochs):
        logging.info(f'\nEpoch {epoch}/{num_epochs - 1}\n{"-" * 20}')

        trn_report = train(train_loader=trn_dataloader,
                           model=model,
                           criterion=criterion,
                           optimizer=optimizer,
                           scheduler=lr_scheduler,
                           num_classes=num_classes_corrected,
                           batch_size=batch_size,
                           ep_idx=epoch,
                           progress_log=progress_log,
                           vis_batch_range=vis_batch_range,
                           vis_at_train=vis_at_train,
                           device=device,
                           debug=debug)
        trn_log.add_values(trn_report, epoch, ignore=['precision', 'recall', 'fscore', 'iou'])

        val_report = evaluation(eval_loader=val_dataloader,
                                model=model,
                                criterion=criterion,
                                num_classes=num_classes_corrected,
                                batch_size=batch_size,
                                ep_idx=epoch,
                                progress_log=progress_log,
                                vis_batch_range=vis_batch_range,
                                vis_at_eval=vis_at_eval,
                                batch_metrics=batch_metrics,
                                dataset='val',
                                device=device,
                                debug=debug)
        val_loss = val_report['loss'].avg
        if batch_metrics is not None:
            val_log.add_values(val_report, epoch)
        else:
            val_log.add_values(val_report, epoch, ignore=['precision', 'recall', 'fscore', 'iou'])

        if val_loss < best_loss:
            logging.info("save checkpoint\n")
            best_loss = val_loss
            # More info: https://pytorch.org/tutorials/beginner/saving_loading_models.html#saving-torch-nn-dataparallel-models
            state_dict = model.module.state_dict() if num_devices > 1 else model.state_dict()
            torch.save({'epoch': epoch,
                        'params': params,
                        'model': state_dict,
                        'best_loss': best_loss,
                        'optimizer': optimizer.state_dict()}, filename)
            # if epoch == 0:
            #     log_artifact(filename)
            if bucket_name:
                bucket_filename = bucket_output_path.joinpath('checkpoint.pth.tar')
                bucket.upload_file(filename, bucket_filename)

            # VISUALIZATION: generate pngs of img samples, labels and outputs as alternative to follow training
            if vis_batch_range is not None and vis_at_checkpoint and epoch - last_vis_epoch >= ep_vis_min_thresh:
                if last_vis_epoch == 0:
                    logging.info(f'Visualizing with {vis_at_ckpt_dataset} dataset samples on checkpointed model for'
                                 f'batches in range {vis_batch_range}')
                vis_from_dataloader(params=params,
                                    eval_loader=val_dataloader if vis_at_ckpt_dataset == 'val' else tst_dataloader,
                                    model=model,
                                    ep_num=epoch+1,
                                    output_path=output_path,
                                    dataset=vis_at_ckpt_dataset,
                                    device=device,
                                    vis_batch_range=vis_batch_range)
                last_vis_epoch = epoch

        if bucket_name:
            save_logs_to_bucket(bucket, bucket_output_path, output_path, now, params['training']['batch_metrics'])

        cur_elapsed = time.time() - since
        logging.info(f'Current elapsed time {cur_elapsed // 60:.0f}m {cur_elapsed % 60:.0f}s')

    # load checkpoint model and evaluate it on test dataset.
    if int(params['training']['num_epochs']) > 0:   # if num_epochs is set to 0, model is loaded to evaluate on test set
        checkpoint = load_checkpoint(filename)
        model, _ = load_from_checkpoint(checkpoint, model)

    if tst_dataloader:
        tst_report = evaluation(eval_loader=tst_dataloader,
                                model=model,
                                criterion=criterion,
                                num_classes=num_classes_corrected,
                                batch_size=batch_size,
                                ep_idx=num_epochs,
                                progress_log=progress_log,
                                vis_batch_range=vis_batch_range,
                                vis_at_eval=vis_at_eval,
                                batch_metrics=batch_metrics,
                                dataset='tst',
                                device=device)
        tst_log.add_values(tst_report, num_epochs)

        if bucket_name:
            bucket_filename = bucket_output_path.joinpath('last_epoch.pth.tar')
            bucket.upload_file("output.txt", bucket_output_path.joinpath(f"Logs/{now}_output.txt"))
            bucket.upload_file(filename, bucket_filename)

    time_elapsed = time.time() - since
    logging.info('Training complete in {:.0f}m {:.0f}s'.format(time_elapsed // 60, time_elapsed % 60))
    log_artifact(logfile)
    log_artifact(logfile_debug)


if __name__ == '__main__':
    print(f'Start\n')
    parser = argparse.ArgumentParser(description='Training execution')
    parser.add_argument('param_file', help='Path to training parameters stored in yaml')
    args = parser.parse_args()
    config_path = Path(args.param_file)
    params = read_parameters(args.param_file)

    # Limit of the NIR implementation TODO: Update after each version
    modalities = None if 'modalities' not in params['global'] else params['global']['modalities']
    if 'deeplabv3' not in params['global']['model_name'] and modalities == 'RGBN':
        print(
            '\n The NIR modality will only be concatenate at the begining,' /
            ' the implementation of the concatenation point is only available' /
            ' for the deeplabv3 model for now. \n More will follow on demande.\n'
             )

    main(params, config_path)
    print('End of training')<|MERGE_RESOLUTION|>--- conflicted
+++ resolved
@@ -605,13 +605,8 @@
     # now that we know where logs will be saved, we can start logging!
     if not (0 <= max_used_ram <= 100):
         logging.warning(f'Max used ram parameter should be a percentage. Got {max_used_ram}. '
-<<<<<<< HEAD
-                        f'Will set default value of {15}%')
-        max_used_ram = 15
-=======
                         f'Will set default value of {default_max_used_ram} %')
         max_used_ram = default_max_used_ram
->>>>>>> f8d2d71c
 
     logging.info(f'Model and log files will be saved to: {output_path}\n\n')
     if debug:
