import time
import shutil
import torch
import numpy as np
from hydra.utils import to_absolute_path, instantiate
from torch import optim
from tqdm import tqdm
from pathlib import Path
from datetime import datetime
from typing import Sequence
from collections import OrderedDict
from omegaconf import DictConfig

from torch.utils.data import DataLoader
from utils import augmentation as aug, create_dataset
from utils.logger import InformationLogger, tsv_line, get_logger, set_tracker
from utils.metrics import report_classification, create_metrics_dict, iou
from models.model_choice import read_checkpoint, define_model, adapt_checkpoint_to_dp_model
from utils.loss import verify_weights, define_loss
from utils.utils import gpu_stats, get_key_def, get_device_ids, set_device
from utils.visualization import vis_from_batch
from tiling_segmentation import Tiler
# Set the logging file
logging = get_logger(__name__)  # import logging


def flatten_labels(annotations):
    """Flatten labels"""
    flatten = annotations.view(-1)
    return flatten


def flatten_outputs(predictions, number_of_classes):
    """Flatten the prediction batch except the prediction dimensions"""
    logits_permuted = predictions.permute(0, 2, 3, 1)
    logits_permuted_cont = logits_permuted.contiguous()
    outputs_flatten = logits_permuted_cont.view(-1, number_of_classes)
    return outputs_flatten


def create_dataloader(samples_folder: Path,
                      batch_size: int,
                      gpu_devices_dict: dict,
                      sample_size: int,
                      dontcare_val: int,
                      crop_size: int,
                      num_bands: int,
<<<<<<< HEAD
                      min_annot_perc: int,
                      attr_vals: Sequence,
=======
>>>>>>> 7ce428eb
                      scale: Sequence,
                      cfg: dict,
                      eval_batch_size: int = None,
                      dontcare2backgr: bool = False,
                      debug: bool = False):
    """
    Function to create dataloader objects for training, validation and test datasets.
    :param samples_folder: path to folder containting .hdf5 files if task is segmentation
    :param batch_size: (int) batch size
    :param gpu_devices_dict: (dict) dictionary where each key contains an available GPU with its ram info stored as value
    :param sample_size: (int) size of hdf5 samples (used to evaluate eval batch-size)
    :param dontcare_val: (int) value in label to be ignored during loss calculation
    :param crop_size: (int) size of one side of the square crop performed on original tile during training
    :param num_bands: (int) number of bands in imagery
<<<<<<< HEAD
    :param min_annot_perc: (int) minimum proportion of ground truth containing non-background information
    :param attr_vals: (Sequence)
=======
>>>>>>> 7ce428eb
    :param scale: (List) imagery data will be scaled to this min and max value (ex.: 0 to 1)
    :param cfg: (dict) Parameters found in the yaml config file.
    :param eval_batch_size: (int) Batch size for evaluation (val and test). Optional, calculated automatically if omitted
    :param dontcare2backgr: (bool) if True, all dontcare values in label will be replaced with 0 (background value)
                            before training
    :return: trn_dataloader, val_dataloader, tst_dataloader
    """
    if not samples_folder.is_dir():
        raise FileNotFoundError(f'Could not locate: {samples_folder}')
    experiment_name = samples_folder.parent.stem
    if not len([f for f in samples_folder.glob('**/*.csv')]) >= 1:
        raise FileNotFoundError(f"Couldn't locate text file containing list of training data in {samples_folder}")
    num_samples, samples_weight = get_num_samples(samples_path=samples_folder,
                                                  params=cfg,
                                                  min_annot_perc=min_annot_perc,
                                                  attr_vals=attr_vals,
                                                  experiment_name=experiment_name)
    if not num_samples['trn'] >= batch_size and num_samples['val'] >= batch_size:
        raise ValueError(f"Number of samples in tiles files is less than batch size")
    logging.info(f"Number of samples : {num_samples}\n")
    dataset_constr = create_dataset.SegmentationDataset
    datasets = []

    for subset in ["trn", "val", "tst"]:
        # TODO: should user point to the paths of these csvs directly?
        dataset_file, _ = Tiler.make_dataset_file_name(experiment_name, min_annot_perc, subset, attr_vals)
        dataset_filepath = samples_folder / dataset_file
        datasets.append(dataset_constr(dataset_filepath, subset, num_bands,
                                       max_sample_count=num_samples[subset],
                                       radiom_transform=aug.compose_transforms(params=cfg,
                                                                               dataset=subset,
                                                                               aug_type='radiometric'),
                                       geom_transform=aug.compose_transforms(params=cfg,
                                                                             dataset=subset,
                                                                             aug_type='geometric',
                                                                             dontcare=dontcare_val,
                                                                             crop_size=crop_size),
                                       totensor_transform=aug.compose_transforms(params=cfg,
                                                                                 dataset=subset,
                                                                                 scale=scale,
                                                                                 dontcare2backgr=dontcare2backgr,
                                                                                 dontcare=dontcare_val,
                                                                                 aug_type='totensor'),
                                       debug=debug))
    trn_dataset, val_dataset, tst_dataset = datasets

    # https://discuss.pytorch.org/t/guidelines-for-assigning-num-workers-to-dataloader/813/5
    if not debug:
        num_workers = len(gpu_devices_dict.keys()) * 4 if len(gpu_devices_dict.keys()) > 1 else 4
    else:
        num_workers = 0

    samples_weight = torch.from_numpy(samples_weight)
    sampler = torch.utils.data.sampler.WeightedRandomSampler(samples_weight.type('torch.DoubleTensor'),
                                                             len(samples_weight))

    if gpu_devices_dict and not eval_batch_size:
        max_pix_per_mb_gpu = 280
        eval_batch_size = calc_eval_batchsize(gpu_devices_dict, batch_size, sample_size, max_pix_per_mb_gpu)
    elif not eval_batch_size:
        eval_batch_size = batch_size

    trn_dataloader = DataLoader(trn_dataset, batch_size=batch_size, num_workers=num_workers, sampler=sampler,
                                drop_last=True)
    val_dataloader = DataLoader(val_dataset, batch_size=eval_batch_size, num_workers=num_workers, shuffle=False,
                                drop_last=True)
    tst_dataloader = DataLoader(tst_dataset, batch_size=eval_batch_size, num_workers=num_workers, shuffle=False,
                                drop_last=True) if num_samples['tst'] > 0 else None

    if len(trn_dataloader) == 0 or len(val_dataloader) == 0:
        raise ValueError(f"\nTrain and validation dataloader should contain at least one data item."
                         f"\nTrain dataloader's length: {len(trn_dataloader)}"
                         f"\nVal dataloader's length: {len(val_dataloader)}")

    return trn_dataloader, val_dataloader, tst_dataloader


def calc_eval_batchsize(gpu_devices_dict: dict, batch_size: int, sample_size: int, max_pix_per_mb_gpu: int = 280):
    """
    Calculate maximum batch size that could fit on GPU during evaluation based on thumb rule with harcoded
    "pixels per MB of GPU RAM" as threshold. The batch size often needs to be smaller if crop is applied during training
    @param gpu_devices_dict: dictionary containing info on GPU devices as returned by lst_device_ids (utils.py)
    @param batch_size: batch size for training
    @param sample_size: size of hdf5 samples
    @return: returns a downgraded evaluation batch size if the original batch size is considered too high compared to
    the GPU's memory
    """
    eval_batch_size_rd = batch_size
    # get max ram for smallest gpu
    smallest_gpu_ram = min(gpu_info['max_ram'] for _, gpu_info in gpu_devices_dict.items())
    # rule of thumb to determine eval batch size based on approximate max pixels a gpu can handle during evaluation
    pix_per_mb_gpu = (batch_size / len(gpu_devices_dict.keys()) * sample_size ** 2) / smallest_gpu_ram
    if pix_per_mb_gpu >= max_pix_per_mb_gpu:
        eval_batch_size = smallest_gpu_ram * max_pix_per_mb_gpu / sample_size ** 2
        eval_batch_size_rd = int(eval_batch_size - eval_batch_size % len(gpu_devices_dict.keys()))
        eval_batch_size_rd = 1 if eval_batch_size_rd < 1 else eval_batch_size_rd
        logging.warning(f'Validation and test batch size downgraded from {batch_size} to {eval_batch_size} '
                        f'based on max ram of smallest GPU available')
    return eval_batch_size_rd


def get_num_samples(samples_path, params, min_annot_perc, attr_vals, experiment_name:str):
    """
    Function to retrieve number of samples, either from config file or directly from hdf5 file.
    :param samples_path: (str) Path to samples folder
    :param params: (dict) Parameters found in the yaml config file.
    :return: (dict) number of samples for trn, val and tst.
    """
    num_samples = {'trn': 0, 'val': 0, 'tst': 0}
    weights = []
    samples_weight = None
    for dataset in ['trn', 'val', 'tst']:
        dataset_file, _ = Tiler.make_dataset_file_name(experiment_name, min_annot_perc, dataset, attr_vals)
        dataset_filepath = samples_path / dataset_file
        if not dataset_filepath.is_file() and dataset == 'tst':
            num_samples[dataset] = 0
            logging.warning(f"No test set. File not found: {dataset_filepath}")
            continue

        if get_key_def(f"num_{dataset}_samples", params['training'], None) is not None:
            num_samples[dataset] = params['training'][f"num_{dataset}_samples"]

            with open(dataset_filepath, 'r') as datafile:
                file_num_samples = len(datafile.readlines())
            if num_samples[dataset] > file_num_samples:
                raise IndexError(f"The number of training samples in the configuration file ({num_samples[dataset]}) "
                                 f"exceeds the number of samples in the hdf5 training dataset ({file_num_samples}).")
        else:
            with open(dataset_filepath, 'r') as datafile:
                num_samples[dataset] = len(datafile.readlines())

        with open(dataset_filepath, 'r') as datafile:
            datalist = datafile.readlines()
            if dataset == 'trn':
                # FIXME: user should decide whether or not this is used (very time consuming)
                samples_weight = np.ones(num_samples[dataset])
                # for x in tqdm(range(num_samples[dataset]), desc="Computing sample weights"):
                #     label_file = datalist[x].split(';')[1]
                #     with rasterio.open(label_file, 'r') as label_handle:
                #         label = label_handle.read()
                #     label = np.where(label == dontcare, 0, label)
                #     unique_labels = np.unique(label)
                #     weights.append(''.join([str(int(i)) for i in unique_labels]))
                #     samples_weight = compute_sample_weight('balanced', weights)
            logging.debug(samples_weight.shape)
            logging.debug(np.unique(samples_weight))

    return num_samples, samples_weight


def vis_from_dataloader(vis_params,
                        eval_loader,
                        model,
                        ep_num,
                        output_path,
                        dataset='',
                        scale=None,
                        device=None,
                        vis_batch_range=None):
    """
    Use a model and dataloader to provide outputs that can then be sent to vis_from_batch function to visualize performances of model, for example.
    :param vis_params: (dict) Parameters found in the yaml config file useful for visualization
    :param eval_loader: data loader
    :param model: model to evaluate
    :param ep_num: epoch index (for file naming purposes)
    :param dataset: (str) 'val or 'tst'
    :param device: device used by pytorch (cpu ou cuda)
    :param vis_batch_range: (int) max number of samples to perform visualization on

    :return:
    """
    vis_path = output_path.joinpath(f'visualization')
    logging.info(f'Visualization figures will be saved to {vis_path}\n')
    min_vis_batch, max_vis_batch, increment = vis_batch_range

    model.eval()
    with tqdm(eval_loader, dynamic_ncols=True) as _tqdm:
        for batch_index, data in enumerate(_tqdm):
            if vis_batch_range is not None and batch_index in range(min_vis_batch, max_vis_batch, increment):
                with torch.no_grad():
                    inputs = data['sat_img'].to(device)
                    labels = data['map_img'].to(device)

                    outputs = model(inputs)
                    if isinstance(outputs, OrderedDict):
                        outputs = outputs['out']

                    vis_from_batch(vis_params, inputs, outputs,
                                   batch_index=batch_index,
                                   vis_path=vis_path,
                                   labels=labels,
                                   dataset=dataset,
                                   ep_num=ep_num,
                                   scale=scale)
    logging.info(f'Saved visualization figures.\n')


def training(train_loader,
          model,
          criterion,
          optimizer,
          scheduler,
          num_classes,
          batch_size,
          ep_idx,
          progress_log,
          device,
          scale,
          vis_params,
          debug=False
          ):
    """
    Train the model and return the metrics of the training epoch

    :param train_loader: training data loader
    :param model: model to train
    :param criterion: loss criterion
    :param optimizer: optimizer to use
    :param scheduler: learning rate scheduler
    :param num_classes: number of classes
    :param batch_size: number of samples to process simultaneously
    :param ep_idx: epoch index (for hypertrainer log)
    :param progress_log: progress log file (for hypertrainer log)
    :param device: device used by pytorch (cpu ou cuda)
    :param scale: Scale to which values in sat img have been redefined. Useful during visualization
    :param vis_params: (Dict) Parameters useful during visualization
    :param debug: (bool) Debug mode
    :return: Updated training loss
    """
    model.train()
    train_metrics = create_metrics_dict(num_classes)

    for batch_index, data in enumerate(tqdm(train_loader, desc=f'Iterating train batches with {device.type}')):
        progress_log.open('a', buffering=1).write(tsv_line(ep_idx, 'trn', batch_index, len(train_loader), time.time()))

        inputs = data['sat_img'].to(device)
        labels = data['map_img'].to(device)

        # forward
        optimizer.zero_grad()
        outputs = model(inputs)
        # added for torchvision models that output an OrderedDict with outputs in 'out' key.
        # More info: https://pytorch.org/hub/pytorch_vision_deeplabv3_resnet101/
        if isinstance(outputs, OrderedDict):
            outputs = outputs['out']

        # vis_batch_range: range of batches to perform visualization on. see README.md for more info.
        # vis_at_eval: (bool) if True, will perform visualization at eval time, as long as vis_batch_range is valid
        if vis_params['vis_batch_range'] and vis_params['vis_at_train']:
            min_vis_batch, max_vis_batch, increment = vis_params['vis_batch_range']
            if batch_index in range(min_vis_batch, max_vis_batch, increment):
                vis_path = progress_log.parent.joinpath('visualization')
                if ep_idx == 0:
                    logging.info(f'Visualizing on train outputs for batches in range {vis_params["vis_batch_range"]}. '
                                 f'All images will be saved to {vis_path}\n')
                vis_from_batch(vis_params, inputs, outputs,
                               batch_index=batch_index,
                               vis_path=vis_path,
                               labels=labels,
                               dataset='trn',
                               ep_num=ep_idx + 1,
                               scale=scale)

        loss = criterion(outputs, labels) if num_classes > 1 else criterion(outputs, labels.unsqueeze(1).float())

        train_metrics['loss'].update(loss.item(), batch_size)

        if device.type == 'cuda' and debug:
            res, mem = gpu_stats(device=device.index)
            logging.debug(OrderedDict(trn_loss=f"{train_metrics['loss'].val:.2f}",
                                      gpu_perc=f"{res['gpu']} %",
                                      gpu_RAM=f"{mem['used'] / (1024 ** 2):.0f}/{mem['total'] / (1024 ** 2):.0f} MiB",
                                      lr=optimizer.param_groups[0]['lr'],
                                      img=data['sat_img'].numpy().shape,
                                      smpl=data['map_img'].numpy().shape,
                                      bs=batch_size,
                                      out_vals=np.unique(outputs[0].argmax(dim=0).detach().cpu().numpy()),
                                      gt_vals=np.unique(labels[0].detach().cpu().numpy())))

        loss.backward()
        optimizer.step()

    scheduler.step()
    # if train_metrics["loss"].avg is not None:
    #     logging.info(f'Training Loss: {train_metrics["loss"].avg:.4f}')
    return train_metrics


def evaluation(eval_loader,
               model,
               criterion,
               num_classes,
               batch_size,
               ep_idx,
               progress_log,
               scale,
               vis_params,
               batch_metrics=None,
               dataset='val',
               device=None,
               debug=False,
               dontcare=-1):
    """
    Evaluate the model and return the updated metrics
    :param eval_loader: data loader
    :param model: model to evaluate
    :param criterion: loss criterion
    :param num_classes: number of classes
    :param batch_size: number of samples to process simultaneously
    :param ep_idx: epoch index (for hypertrainer log)
    :param progress_log: progress log file (for hypertrainer log)
    :param scale: Scale to which values in sat img have been redefined. Useful during visualization
    :param vis_params: (Dict) Parameters useful during visualization
    :param batch_metrics: (int) Metrics computed every (int) batches. If left blank, will not perform metrics.
    :param dataset: (str) 'val or 'tst'
    :param device: device used by pytorch (cpu ou cuda)
    :param debug: if True, debug functions will be performed
    :return: (dict) eval_metrics
    """
    eval_metrics = create_metrics_dict(num_classes)
    model.eval()

    for batch_index, data in enumerate(tqdm(eval_loader, dynamic_ncols=True, desc=f'Iterating {dataset} '
                                                                                  f'batches with {device.type}')):
        progress_log.open('a', buffering=1).write(tsv_line(ep_idx, dataset, batch_index, len(eval_loader), time.time()))

        with torch.no_grad():
            inputs = data['sat_img'].to(device)
            labels = data['map_img'].to(device)

            labels_flatten = flatten_labels(labels)

            outputs = model(inputs)
            if isinstance(outputs, OrderedDict):
                outputs = outputs['out']

            # vis_batch_range: range of batches to perform visualization on. see README.md for more info.
            # vis_at_eval: (bool) if True, will perform visualization at eval time, as long as vis_batch_range is valid
            if vis_params['vis_batch_range'] and vis_params['vis_at_eval']:
                min_vis_batch, max_vis_batch, increment = vis_params['vis_batch_range']
                if batch_index in range(min_vis_batch, max_vis_batch, increment):
                    vis_path = progress_log.parent.joinpath('visualization')
                    if ep_idx == 0 and batch_index == min_vis_batch:
                        logging.info(f'\nVisualizing on {dataset} outputs for batches in range '
                                     f'{vis_params["vis_batch_range"]} images will be saved to {vis_path}\n')
                    vis_from_batch(vis_params, inputs, outputs,
                                   batch_index=batch_index,
                                   vis_path=vis_path,
                                   labels=labels,
                                   dataset=dataset,
                                   ep_num=ep_idx + 1,
                                   scale=scale)

            outputs_flatten = flatten_outputs(outputs, num_classes)

            loss = criterion(outputs, labels.unsqueeze(1).float())

            eval_metrics['loss'].update(loss.item(), batch_size)

            if (dataset == 'val') and (batch_metrics is not None):
                # Compute metrics every n batches. Time consuming.
                if not batch_metrics <= len(eval_loader):
                    logging.error(f"\nBatch_metrics ({batch_metrics}) is smaller than batch size "
                                  f"{len(eval_loader)}. Metrics in validation loop won't be computed")
                if (batch_index + 1) % batch_metrics == 0:  # +1 to skip val loop at very beginning
                    a, segmentation = torch.max(outputs_flatten, dim=1)
                    eval_metrics = iou(segmentation, labels_flatten, batch_size, num_classes, eval_metrics, dontcare)
                    eval_metrics = report_classification(segmentation, labels_flatten, batch_size, eval_metrics,
                                                         ignore_index=dontcare)
            elif (dataset == 'tst'):
                a, segmentation = torch.max(outputs_flatten, dim=1)
                eval_metrics = iou(segmentation, labels_flatten, batch_size, num_classes, eval_metrics, dontcare)
                eval_metrics = report_classification(segmentation, labels_flatten, batch_size, eval_metrics,
                                                     ignore_index=dontcare)

            logging.debug(OrderedDict(dataset=dataset, loss=f'{eval_metrics["loss"].avg:.4f}'))

            if debug and device.type == 'cuda':
                res, mem = gpu_stats(device=device.index)
                logging.debug(OrderedDict(
                    device=device, gpu_perc=f"{res['gpu']} %",
                    gpu_RAM=f"{mem['used']/(1024**2):.0f}/{mem['total']/(1024**2):.0f} MiB"
                ))

    if eval_metrics['loss'].avg:
        logging.info(f"\n{dataset} Loss: {eval_metrics['loss'].avg:.4f}")
    if batch_metrics is not None or dataset == 'tst':
        logging.info(f"\n{dataset} precision: {eval_metrics['precision'].avg:.4f}")
        logging.info(f"\n{dataset} recall: {eval_metrics['recall'].avg:.4f}")
        logging.info(f"\n{dataset} fscore: {eval_metrics['fscore'].avg:.4f}")
        logging.info(f"\n{dataset} iou: {eval_metrics['iou'].avg:.4f}")

    return eval_metrics


def train(cfg: DictConfig) -> None:
    """
    Function to train and validate a model for semantic segmentation.

    -------

    1. Model is instantiated and checkpoint is loaded from path, if provided in
       `your_config.yaml`.
    2. GPUs are requested according to desired amount of `num_gpus` and
       available GPUs.
    3. If more than 1 GPU is requested, model is cast to DataParallel model
    4. Dataloaders are created with `create_dataloader()`
    5. Loss criterion, optimizer and learning rate are set with
       `set_hyperparameters()` as requested in `config.yaml`.
    5. Using these hyperparameters, the application will try to minimize the
       loss on the training data and evaluate every epoch on the validation
       data.
    6. For every epoch, the application shows and logs the loss on "trn" and
       "val" datasets.
    7. For every epoch (if `batch_metrics: 1`), the application shows and logs
       the accuracy, recall and f-score on "val" dataset. Those metrics are
       also computed on each class.
    8. At the end of the training process, the application shows and logs the
       accuracy, recall and f-score on "tst" dataset. Those metrics are also
       computed on each class.

    -------
    :param cfg: (dict) Parameters found in the yaml config file.
    """
    now = datetime.now().strftime("%Y-%m-%d_%H-%M")

    # MANDATORY PARAMETERS
    class_keys = len(get_key_def('classes_dict', cfg['dataset']).keys())
    num_classes = class_keys if class_keys == 1 else class_keys + 1  # +1 for background(multiclass mode)
    out_modalities = get_key_def('bands', cfg['dataset'], expected_type=Sequence)
    num_bands = len(out_modalities)
    batch_size = get_key_def('batch_size', cfg['training'], expected_type=int)
    eval_batch_size = get_key_def('eval_batch_size', cfg['training'], expected_type=int, default=batch_size)
    num_epochs = get_key_def('max_epochs', cfg['training'], expected_type=int)

    # OPTIONAL PARAMETERS
    debug = get_key_def('debug', cfg)
    task = get_key_def('task',  cfg['general'], default='segmentation')
    dontcare_val = get_key_def("ignore_index", cfg['dataset'], default=-1)
    scale = get_key_def('scale_data', cfg['augmentation'], default=[0, 1])
    batch_metrics = get_key_def('batch_metrics', cfg['training'], default=None)
    crop_size = get_key_def('crop_size', cfg['augmentation'], default=None)

    # MODEL PARAMETERS
    class_weights = get_key_def('class_weights', cfg['dataset'], default=None)
    if cfg.loss.is_binary and not num_classes == 1:
        raise ValueError(f"Parameter mismatch: a binary loss was chosen for a {num_classes}-class task")
    elif not cfg.loss.is_binary and num_classes == 1:
        raise ValueError(f"Parameter mismatch: a multiclass loss was chosen for a 1-class (binary) task")
    del cfg.loss.is_binary  # prevent exception at instantiation
    optimizer = get_key_def('optimizer_name', cfg['optimizer'], default='adam', expected_type=str)  # TODO change something to call the function
    pretrained = get_key_def('pretrained', cfg['model'], default=True, expected_type=(bool, str))
    train_state_dict_path = get_key_def('state_dict_path', cfg['training'], default=None, expected_type=str)
    state_dict_strict = get_key_def('state_dict_strict_load', cfg['training'], default=True, expected_type=bool)
    dropout_prob = get_key_def('factor', cfg['scheduler']['params'], default=None, expected_type=float)
    # if error
    if train_state_dict_path and not Path(train_state_dict_path).is_file():
        raise logging.critical(
            FileNotFoundError(f'\nCould not locate pretrained checkpoint for training: {train_state_dict_path}')
        )
    if class_weights:
        verify_weights(num_classes, class_weights)
    # Read the concatenation point if requested model is deeplabv3 dualhead
    conc_point = get_key_def('conc_point', cfg['model'], None)
    step_size = get_key_def('step_size', cfg['scheduler']['params'], default=4, expected_type=int)
    gamma = get_key_def('gamma', cfg['scheduler']['params'], default=0.9, expected_type=float)

    # GPU PARAMETERS
    num_devices = get_key_def('num_gpus', cfg['training'], default=0)
    if num_devices and not num_devices >= 0:
        raise ValueError("\nMissing mandatory num gpus parameter")
    max_used_ram = get_key_def('max_used_ram', cfg['training'], default=15)
    max_used_perc = get_key_def('max_used_perc', cfg['training'], default=15)

    # LOGGING PARAMETERS
    run_name = get_key_def(['tracker', 'run_name'], cfg, default='gdl')
    tracker_uri = get_key_def(['tracker', 'uri'], cfg, default=None, expected_type=str)
    experiment_name = get_key_def('project_name', cfg['general'], default='gdl-training')

<<<<<<< HEAD
    # PARAMETERS FOR TILES
    samples_size = get_key_def("tile_size", cfg['tiling'], expected_type=int, default=256)
    min_annot_perc = get_key_def('min_annot_perc', cfg['tiling'], expected_type=int, default=0)
    attr_vals = get_key_def('attribute_values', cfg['dataset'], None, expected_type=(Sequence, int))
=======
    # PARAMETERS FOR hdf5 SAMPLES
    # info on the hdf5 name
    samples_size = get_key_def("input_dim", cfg['dataset'], expected_type=int, default=256)
    overlap = get_key_def("overlap", cfg['dataset'], expected_type=int, default=0)
    min_annot_perc = get_key_def('min_annotated_percent', cfg['dataset'], default=0)
    samples_folder_name = (
        f'samples{samples_size}_overlap{overlap}_min-annot{min_annot_perc}_{num_bands}bands_{experiment_name}'
    )
>>>>>>> 7ce428eb

    data_path = get_key_def('raw_data_dir', cfg['dataset'], to_path=True, validate_path_exists=True)
    tiles_root_dir = get_key_def('tiles_data_dir', cfg['dataset'], default=data_path, to_path=True,
                                 validate_path_exists=True)
    logging.info("\nThe tiling directory used '{}'".format(tiles_root_dir))

    tiles_dir_name = Tiler.make_tiles_dir_name(samples_size, out_modalities)
    tiles_dir = tiles_root_dir / experiment_name / tiles_dir_name

    # visualization parameters
    vis_at_train = get_key_def('vis_at_train', cfg['visualization'], default=False)
    vis_at_eval = get_key_def('vis_at_evaluation', cfg['visualization'], default=False)
    vis_batch_range = get_key_def('vis_batch_range', cfg['visualization'], default=None)
    vis_at_checkpoint = get_key_def('vis_at_checkpoint', cfg['visualization'], default=False)
    ep_vis_min_thresh = get_key_def('vis_at_ckpt_min_ep_diff', cfg['visualization'], default=1)
    vis_at_ckpt_dataset = get_key_def('vis_at_ckpt_dataset', cfg['visualization'], 'val')
    colormap_file = get_key_def('colormap_file', cfg['visualization'], None)
    heatmaps = get_key_def('heatmaps', cfg['visualization'], False)
    heatmaps_inf = get_key_def('heatmaps', cfg['inference'], False)
    grid = get_key_def('grid', cfg['visualization'], False)
    mean = get_key_def('mean', cfg['augmentation']['normalization'])
    std = get_key_def('std', cfg['augmentation']['normalization'])
    vis_params = {'colormap_file': colormap_file, 'heatmaps': heatmaps, 'heatmaps_inf': heatmaps_inf, 'grid': grid,
                  'mean': mean, 'std': std, 'vis_batch_range': vis_batch_range, 'vis_at_train': vis_at_train,
                  'vis_at_eval': vis_at_eval, 'ignore_index': dontcare_val, 'inference_input_path': None}

    # automatic model naming with unique id for each training
    config_path = None
    for list_path in cfg.general.config_path:
        if list_path['provider'] == 'main':
            config_path = list_path['path']
    default_output_path = Path(to_absolute_path(f'{tiles_dir}/model/{experiment_name}/{run_name}'))
    output_path = get_key_def('save_weights_dir', cfg['general'], default=default_output_path, to_path=True)
    if output_path.is_dir():
        last_mod_time_suffix = datetime.fromtimestamp(output_path.stat().st_mtime).strftime('%Y%m%d-%H%M%S')
        archive_output_path = output_path.parent / f"{output_path.stem}_{last_mod_time_suffix}"
        shutil.move(output_path, archive_output_path)
    output_path.mkdir(parents=True, exist_ok=False)
    logging.info(f'\nModel will be saved to: {output_path}')
    if debug:
        logging.warning(f'\nDebug mode activated. Some debug features may mobilize extra disk space and '
                        f'cause delays in execution.')
    if dontcare_val < 0 and vis_batch_range:
        logging.warning(f'\nVisualization: expected positive value for ignore_index, got {dontcare_val}.'
                        f'\nWill be overridden to 255 during visualization only. Problems may occur.')

    # overwrite dontcare values in label if loss doens't implement ignore_index
    dontcare2backgr = False if 'ignore_index' in cfg.loss.keys() else True

    # Will check if batch size needs to be a lower value only if cropping samples during training
    calc_eval_bs = True if crop_size else False

    # Set device(s)
    gpu_devices_dict = get_device_ids(num_devices)
    device = set_device(gpu_devices_dict=gpu_devices_dict)

    # INSTANTIATE MODEL AND LOAD CHECKPOINT FROM PATH
    model = define_model(
        net_params=cfg.model,
        in_channels=num_bands,
        out_classes=num_classes,
        main_device=device,
        devices=list(gpu_devices_dict.keys()),
        state_dict_path=train_state_dict_path,
        state_dict_strict_load=state_dict_strict,
    )
    criterion = define_loss(loss_params=cfg.loss, class_weights=class_weights)
    criterion = criterion.to(device)
    optimizer = instantiate(cfg.optimizer, params=model.parameters())
    lr_scheduler = optim.lr_scheduler.StepLR(optimizer=optimizer, step_size=step_size, gamma=gamma)

    logging.info(f'\nInstantiated {cfg.model._target_} model with {num_bands} input channels and {num_classes} output '
                 f'classes.')

    logging.info(f'Creating dataloaders from data in {tiles_dir}...\n')
    trn_dataloader, val_dataloader, tst_dataloader = create_dataloader(samples_folder=tiles_dir,
                                                                       batch_size=batch_size,
                                                                       eval_batch_size=eval_batch_size,
                                                                       gpu_devices_dict=gpu_devices_dict,
                                                                       sample_size=samples_size,
                                                                       dontcare_val=dontcare_val,
                                                                       crop_size=crop_size,
                                                                       num_bands=num_bands,
<<<<<<< HEAD
                                                                       min_annot_perc=min_annot_perc,
                                                                       attr_vals=attr_vals,
=======
>>>>>>> 7ce428eb
                                                                       scale=scale,
                                                                       cfg=cfg,
                                                                       dontcare2backgr=dontcare2backgr,
                                                                       debug=debug)

    # Save tracking
    set_tracker(mode='train', type='mlflow', task='segmentation', experiment_name=experiment_name, run_name=run_name,
                tracker_uri=tracker_uri, params=cfg,
                keys2log=['general', 'training', 'dataset', 'model', 'optimizer', 'scheduler', 'augmentation'])
    trn_log, val_log, tst_log = [InformationLogger(dataset) for dataset in ['trn', 'val', 'tst']]

    since = time.time()
    best_loss = 999
    last_vis_epoch = 0

    progress_log = output_path / 'progress.log'
    if not progress_log.exists():
        progress_log.open('w', buffering=1).write(tsv_line('ep_idx', 'phase', 'iter', 'i_p_ep', 'time'))  # Add header

    # create the checkpoint file
    filename = output_path.joinpath('checkpoint.pth.tar')

    # VISUALIZATION: generate pngs of inputs, labels and outputs
    if vis_batch_range is not None:
        # Make sure user-provided range is a tuple with 3 integers (start, finish, increment).
        # Check once for all visualization tasks.
        if not len(vis_batch_range) == 3 and all(isinstance(x, int) for x in vis_batch_range):
            raise logging.critical(
                ValueError(f'\nVis_batch_range expects three integers in a list: start batch, end batch, increment.'
                           f'Got {vis_batch_range}')
            )
        vis_at_init_dataset = get_key_def('vis_at_init_dataset', cfg['visualization'], 'val')

        # Visualization at initialization. Visualize batch range before first eopch.
        if get_key_def('vis_at_init', cfg['visualization'], False):
            logging.info(f'\nVisualizing initialized model on batch range {vis_batch_range} '
                         f'from {vis_at_init_dataset} dataset...\n')
            vis_from_dataloader(vis_params=vis_params,
                                eval_loader=val_dataloader if vis_at_init_dataset == 'val' else tst_dataloader,
                                model=model,
                                ep_num=0,
                                output_path=output_path,
                                dataset=vis_at_init_dataset,
                                scale=scale,
                                device=device,
                                vis_batch_range=vis_batch_range)

    for epoch in range(0, num_epochs):
        logging.info(f'\nEpoch {epoch}/{num_epochs - 1}\n' + "-" * len(f'Epoch {epoch}/{num_epochs - 1}'))
        # creating trn_report
        trn_report = training(train_loader=trn_dataloader,
                              model=model,
                              criterion=criterion,
                              optimizer=optimizer,
                              scheduler=lr_scheduler,
                              num_classes=num_classes,
                              batch_size=batch_size,
                              ep_idx=epoch,
                              progress_log=progress_log,
                              device=device,
                              scale=scale,
                              vis_params=vis_params,
                              debug=debug)
        if 'trn_log' in locals():  # only save the value if a tracker is setup
            trn_log.add_values(trn_report, epoch, ignore=['precision', 'recall', 'fscore', 'iou'])
        val_report = evaluation(eval_loader=val_dataloader,
                                model=model,
                                criterion=criterion,
                                num_classes=num_classes,
                                batch_size=batch_size,
                                ep_idx=epoch,
                                progress_log=progress_log,
                                batch_metrics=batch_metrics,
                                dataset='val',
                                device=device,
                                scale=scale,
                                vis_params=vis_params,
                                debug=debug,
                                dontcare=dontcare_val)
        val_loss = val_report['loss'].avg
        if 'val_log' in locals():  # only save the value if a tracker is setup
            if batch_metrics is not None:
                val_log.add_values(val_report, epoch)
            else:
                val_log.add_values(val_report, epoch, ignore=['precision', 'recall', 'fscore', 'iou'])

        if val_loss < best_loss:
            logging.info("\nSave checkpoint with a validation loss of {:.4f}".format(val_loss))  # only allow 4 decimals
            best_loss = val_loss
            # More info:
            # https://pytorch.org/tutorials/beginner/saving_loading_models.html#saving-torch-nn-dataparallel-models
            state_dict = model.module.state_dict() if num_devices > 1 else model.state_dict()
            torch.save({'epoch': epoch,
                        'params': cfg,
                        'model_state_dict': state_dict,
                        'best_loss': best_loss,
                        'optimizer_state_dict': optimizer.state_dict()}, filename)

            # VISUALIZATION: generate pngs of img samples, labels and outputs as alternative to follow training
            if vis_batch_range is not None and vis_at_checkpoint and epoch - last_vis_epoch >= ep_vis_min_thresh:
                if last_vis_epoch == 0:
                    logging.info(f'\nVisualizing with {vis_at_ckpt_dataset} dataset samples on checkpointed model for'
                                 f'batches in range {vis_batch_range}')
                vis_from_dataloader(vis_params=vis_params,
                                    eval_loader=val_dataloader if vis_at_ckpt_dataset == 'val' else tst_dataloader,
                                    model=model,
                                    ep_num=epoch+1,
                                    output_path=output_path,
                                    dataset=vis_at_ckpt_dataset,
                                    scale=scale,
                                    device=device,
                                    vis_batch_range=vis_batch_range)
                last_vis_epoch = epoch

        cur_elapsed = time.time() - since
        # logging.info(f'\nCurrent elapsed time {cur_elapsed // 60:.0f}m {cur_elapsed % 60:.0f}s')

    # load checkpoint model and evaluate it on test dataset.
    if int(cfg['general']['max_epochs']) > 0:   # if num_epochs is set to 0, model is loaded to evaluate on test set
        checkpoint = read_checkpoint(filename)
        checkpoint = adapt_checkpoint_to_dp_model(checkpoint, model)
        model.load_state_dict(state_dict=checkpoint['model_state_dict'])

    if tst_dataloader:
        tst_report = evaluation(eval_loader=tst_dataloader,
                                model=model,
                                criterion=criterion,
                                num_classes=num_classes,
                                batch_size=batch_size,
                                ep_idx=num_epochs,
                                progress_log=progress_log,
                                batch_metrics=batch_metrics,
                                dataset='tst',
                                scale=scale,
                                vis_params=vis_params,
                                device=device,
                                dontcare=dontcare_val)
        if 'tst_log' in locals():  # only save the value if a tracker is setup
            tst_log.add_values(tst_report, num_epochs)


def main(cfg: DictConfig) -> None:
    """
    Function to manage details about the training on segmentation task.

    -------
    1. Pre-processing TODO
    2. Training process

    -------
    :param cfg: (dict) Parameters found in the yaml config file.
    """
    # Preprocessing
    # HERE the code to do for the preprocessing for the segmentation

    # execute the name mode (need to be in this file for now)
    train(cfg)<|MERGE_RESOLUTION|>--- conflicted
+++ resolved
@@ -45,11 +45,8 @@
                       dontcare_val: int,
                       crop_size: int,
                       num_bands: int,
-<<<<<<< HEAD
                       min_annot_perc: int,
                       attr_vals: Sequence,
-=======
->>>>>>> 7ce428eb
                       scale: Sequence,
                       cfg: dict,
                       eval_batch_size: int = None,
@@ -64,11 +61,8 @@
     :param dontcare_val: (int) value in label to be ignored during loss calculation
     :param crop_size: (int) size of one side of the square crop performed on original tile during training
     :param num_bands: (int) number of bands in imagery
-<<<<<<< HEAD
     :param min_annot_perc: (int) minimum proportion of ground truth containing non-background information
     :param attr_vals: (Sequence)
-=======
->>>>>>> 7ce428eb
     :param scale: (List) imagery data will be scaled to this min and max value (ex.: 0 to 1)
     :param cfg: (dict) Parameters found in the yaml config file.
     :param eval_batch_size: (int) Batch size for evaluation (val and test). Optional, calculated automatically if omitted
@@ -548,21 +542,10 @@
     tracker_uri = get_key_def(['tracker', 'uri'], cfg, default=None, expected_type=str)
     experiment_name = get_key_def('project_name', cfg['general'], default='gdl-training')
 
-<<<<<<< HEAD
     # PARAMETERS FOR TILES
     samples_size = get_key_def("tile_size", cfg['tiling'], expected_type=int, default=256)
-    min_annot_perc = get_key_def('min_annot_perc', cfg['tiling'], expected_type=int, default=0)
+    min_annot_perc = get_key_def('min_annot_perc', cfg['tiling'], expected_type=Number, default=0)
     attr_vals = get_key_def('attribute_values', cfg['dataset'], None, expected_type=(Sequence, int))
-=======
-    # PARAMETERS FOR hdf5 SAMPLES
-    # info on the hdf5 name
-    samples_size = get_key_def("input_dim", cfg['dataset'], expected_type=int, default=256)
-    overlap = get_key_def("overlap", cfg['dataset'], expected_type=int, default=0)
-    min_annot_perc = get_key_def('min_annotated_percent', cfg['dataset'], default=0)
-    samples_folder_name = (
-        f'samples{samples_size}_overlap{overlap}_min-annot{min_annot_perc}_{num_bands}bands_{experiment_name}'
-    )
->>>>>>> 7ce428eb
 
     data_path = get_key_def('raw_data_dir', cfg['dataset'], to_path=True, validate_path_exists=True)
     tiles_root_dir = get_key_def('tiles_data_dir', cfg['dataset'], default=data_path, to_path=True,
@@ -646,11 +629,8 @@
                                                                        dontcare_val=dontcare_val,
                                                                        crop_size=crop_size,
                                                                        num_bands=num_bands,
-<<<<<<< HEAD
                                                                        min_annot_perc=min_annot_perc,
                                                                        attr_vals=attr_vals,
-=======
->>>>>>> 7ce428eb
                                                                        scale=scale,
                                                                        cfg=cfg,
                                                                        dontcare2backgr=dontcare2backgr,
