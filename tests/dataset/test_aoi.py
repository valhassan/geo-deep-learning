--- conflicted
+++ resolved
@@ -348,10 +348,7 @@
         aoi.to_dict()
         aoi.close_raster()
 
-<<<<<<< HEAD
-=======
     # FIXME: see issue 433
->>>>>>> f9795d13
     # def test_for_multiprocessing(self) -> None:
     #     """Tests multiprocessing on AOI instances"""
     #     extract_archive(src="tests/data/new_brunswick_aerial.zip")
