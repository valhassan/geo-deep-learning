--- conflicted
+++ resolved
@@ -4,29 +4,20 @@
 
 import numpy as np
 import torch
-<<<<<<< HEAD
-=======
-import torchmetrics.classification
->>>>>>> a33c57de
+from torch import IntTensor
 from sklearn.metrics import classification_report
-from torch import IntTensor
-from torchmetrics import JaccardIndex
 
 from solaris.eval.base import Evaluator
 from solaris.utils.core import _check_gdf_load
 from torchmetrics import MetricCollection, JaccardIndex
 
 min_val = 1e-6
-<<<<<<< HEAD
-def create_metrics_dict(num_classes):
-=======
 
 
 def create_metrics_dict(num_classes, ignore_index=None):
 
     num_classes = num_classes + 1 if num_classes == 1 else num_classes
 
->>>>>>> a33c57de
     metrics_dict = {'precision': AverageMeter(), 'recall': AverageMeter(), 'fscore': AverageMeter(),
                     'loss': AverageMeter(), 'iou': AverageMeter()}
 
@@ -83,19 +74,15 @@
     """Computes precision, recall and f-score for each class and average of all classes.
     http://scikit-learn.org/stable/modules/generated/sklearn.metrics.classification_report.html
     """
-<<<<<<< HEAD
-    class_report = classification_report(label.cpu(), pred.cpu(), output_dict=True)
-=======
     pred = pred.cpu()
     label = label.cpu()
     pred[label == ignore_index] = ignore_index
 
-    # Required to remove ignore_index from scikit-learn's classification report 
+    # Required to remove ignore_index from scikit-learn's classification report
     n = max(IntTensor.item(pred.amax()), IntTensor.item(label.amax()))
     labels = np.arange(n+1)
 
     class_report = classification_report(label, pred, labels=labels, output_dict=True, zero_division=1)
->>>>>>> a33c57de
 
     class_score = {}
     for key, value in class_report.items():
@@ -121,63 +108,46 @@
 
 def iou(pred, label, batch_size, num_classes, metric_dict, ignore_index=None):
     """Calculate the intersection over union class-wise and mean-iou"""
-<<<<<<< HEAD
-    ious = []
-    pred = pred.cpu()
-    label = label.cpu()
-    for i in range(num_classes):
-        c_label = label == i
-        if only_present and c_label.sum() == 0:
-            ious.append(np.nan)
-            continue
-        c_pred = pred == i
-        intersection = (c_pred & c_label).float().sum()
-        union = (c_pred | c_label).float().sum()
-        iou = (intersection + min_val) / (union + min_val)  # minimum value added to avoid Zero division
-        ious.append(iou)
-        metric_dict['iou_' + str(i)].update(iou.item(), batch_size)
-=======
->>>>>>> a33c57de
 
     num_classes = num_classes + 1 if num_classes == 1 else num_classes
     # Torchmetrics cannot handle ignore_index that are not in range 0 -> num_classes-1.
-    # if invalid ignore_index is provided, invalid values (e.g. -1) will be set to 0 
+    # if invalid ignore_index is provided, invalid values (e.g. -1) will be set to 0
     # and no ignore_index will be used.
     if ignore_index and ignore_index not in range(0, num_classes-1):
         pred[label == ignore_index] = 0
         label[label == ignore_index] = 0
         ignore_index = None
-    
+
     cls_lst = [j for j in range(0, num_classes)]
     if ignore_index is not None:
         cls_lst.remove(ignore_index)
 
-    jaccard = JaccardIndex(num_classes=num_classes, 
+    jaccard = JaccardIndex(num_classes=num_classes,
                            average='none',
                            ignore_index=ignore_index,
                            absent_score=1)
     metric_match_device(jaccard, pred, label)
     cls_ious = jaccard(pred, label)
 
-    
+
     if len(cls_ious) > 1:
         for i in range(len(cls_lst)):
             metric_dict['iou_' + str(cls_lst[i])].update(cls_ious[i], batch_size)
-        
+
     elif len(cls_ious) == 1:
         if f"iou_{cls_lst[0]}" in metric_dict.keys():
             metric_dict['iou_' + str(cls_lst[0])].update(cls_ious, batch_size)
 
-    jaccard_nobg = JaccardIndex(num_classes=num_classes, 
-                                average='macro', 
-                                ignore_index=0, 
+    jaccard_nobg = JaccardIndex(num_classes=num_classes,
+                                average='macro',
+                                ignore_index=0,
                                 absent_score=1)
     metric_match_device(jaccard_nobg, pred, label)
     iou_nobg = jaccard_nobg(pred, label)
     metric_dict['iou_nonbg'].update(iou_nobg.item(), batch_size)
 
-    jaccard = JaccardIndex(num_classes=num_classes, 
-                           average='macro', 
+    jaccard = JaccardIndex(num_classes=num_classes,
+                           average='macro',
                            ignore_index=ignore_index,
                            absent_score=1)
     metric_match_device(jaccard, pred, label)
@@ -187,7 +157,6 @@
     return metric_dict
 
 
-<<<<<<< HEAD
 def iou_torchmetrics(pred: torch.Tensor, label: torch.Tensor, num_classes: int, device: torch.device = 'cpu'):  # FIXME: merge with iou() above
     metrics = MetricCollection(
         [JaccardIndex(num_classes=num_classes, ignore_index=False, multilabel=True)], prefix="evaluate_"
@@ -200,8 +169,6 @@
     return iou
 
 
-=======
->>>>>>> a33c57de
 #### Benchmark Metrics ####
 """ Segmentation Metrics from : https://github.com/jeremiahws/dlae/blob/master/metnet_seg_experiment_evaluator.py """
 
@@ -217,11 +184,7 @@
     def __init__(self, label, pred, num_classes):
         self.label = label
         self.pred = pred
-<<<<<<< HEAD
-        self.num_classes = num_classes
-=======
         self.num_classes = num_classes + 1 if num_classes == 1 else num_classes
->>>>>>> a33c57de
 
     def update(self, metric_func):
         metric = {}
