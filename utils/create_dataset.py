<<<<<<< HEAD
import collections
import logging
=======
>>>>>>> f7e60334
import os
import h5py
import collections
import numpy as np
from pathlib import Path
from omegaconf import OmegaConf, DictConfig
from torch.utils.data import Dataset

import models.coordconv
from utils.utils import get_key_def, ordereddict_eval, compare_config_yamls
from utils.geoutils import get_key_recursive

# These two import statements prevent exception when using eval(metadata) in SegmentationDataset()'s __init__()
from rasterio.crs import CRS
from affine import Affine

<<<<<<< HEAD
logging.getLogger(__name__)
=======
# Set the logging file
from utils import utils
logging = utils.get_logger(__name__)  # import logging
>>>>>>> f7e60334


def append_to_dataset(dataset, sample):
    """
    Append a new sample to a provided dataset. The dataset has to be expanded before we can add value to it.
    :param dataset:
    :param sample: data to append
    :return: Index of the newly added sample.
    """
    old_size = dataset.shape[0]  # this function always appends samples on the first axis
    dataset.resize(old_size + 1, axis=0)
    dataset[old_size, ...] = sample
    return old_size


<<<<<<< HEAD
def create_files_and_datasets(samples_size: int, number_of_bands: int, meta_map, samples_folder: str, params):
=======
def create_files_and_datasets(samples_size: int, number_of_bands: int, meta_map, samples_folder: Path, cfg: DictConfig):
>>>>>>> f7e60334
    """
    Function to create the hdfs files (trn, val and tst).
    :param samples_size: size of individual hdf5 samples to be created
    :param number_of_bands: number of bands in imagery
    :param meta_map:
    :param samples_folder: (str) Path to the output folder.
<<<<<<< HEAD
    :param params: (dict) Parameters found in the yaml config file.
=======
    :param cfg: (dict) Parameters found in the yaml config file.
>>>>>>> f7e60334
    :return: (hdf5 datasets) trn, val ant tst datasets.
    """
    real_num_bands = number_of_bands - MetaSegmentationDataset.get_meta_layer_count(meta_map)
    assert real_num_bands > 0, "invalid number of bands when accounting for meta layers"
    hdf5_files = []
    for subset in ["trn", "val", "tst"]:
        hdf5_file = h5py.File(os.path.join(samples_folder, f"{subset}_samples.hdf5"), "w")
        hdf5_file.create_dataset("sat_img", (0, samples_size, samples_size, real_num_bands), np.uint16,
                                 maxshape=(None, samples_size, samples_size, real_num_bands))
        hdf5_file.create_dataset("map_img", (0, samples_size, samples_size), np.int16,
                                 maxshape=(None, samples_size, samples_size))
        hdf5_file.create_dataset("meta_idx", (0, 1), dtype=np.int16, maxshape=(None, 1))
        try:
            hdf5_file.create_dataset("metadata", (0, 1), dtype=h5py.string_dtype(), maxshape=(None, 1))
            hdf5_file.create_dataset("sample_metadata", (0, 1), dtype=h5py.string_dtype(), maxshape=(None, 1))
            hdf5_file.create_dataset("params", (0, 1), dtype=h5py.string_dtype(), maxshape=(None, 1))
<<<<<<< HEAD
            append_to_dataset(hdf5_file["params"], repr(params))
=======
            append_to_dataset(hdf5_file["params"], repr(OmegaConf.create(OmegaConf.to_yaml(cfg, resolve=True))))
>>>>>>> f7e60334
        except AttributeError:
            logging.exception(f'Update h5py to version 2.10 or higher')
            raise
        hdf5_files.append(hdf5_file)
    return hdf5_files


class SegmentationDataset(Dataset):
    """Semantic segmentation dataset based on HDF5 parsing."""

    def __init__(self, work_folder,
                 dataset_type,
                 num_bands,
                 max_sample_count=None,
                 dontcare=None,
                 radiom_transform=None,
                 geom_transform=None,
                 totensor_transform=None,
                 params=None,
                 debug=False):
        # note: if 'max_sample_count' is None, then it will be read from the dataset at runtime
        self.work_folder = work_folder
        self.max_sample_count = max_sample_count
        self.dataset_type = dataset_type
        self.num_bands = num_bands
        self.metadata = []
        self.radiom_transform = radiom_transform
        self.geom_transform = geom_transform
        self.totensor_transform = totensor_transform
        self.debug = debug
        self.dontcare = dontcare
        self.hdf5_path = os.path.join(self.work_folder, self.dataset_type + "_samples.hdf5")
        with h5py.File(self.hdf5_path, "r") as hdf5_file:
            for i in range(hdf5_file["metadata"].shape[0]):
                metadata = hdf5_file["metadata"][i, ...]
                if isinstance(metadata, np.ndarray) and len(metadata) == 1:
                    metadata = metadata[0]
                    metadata = ordereddict_eval(metadata)
                self.metadata.append(metadata)
            if self.max_sample_count is None:
                self.max_sample_count = hdf5_file["sat_img"].shape[0]

            # load yaml used to generate samples
            hdf5_params = hdf5_file['params'][0, 0]
            hdf5_params = ordereddict_eval(hdf5_params)

<<<<<<< HEAD
            if dataset_type == 'trn' and isinstance(hdf5_params, dict) and isinstance(metadata, dict):
                # check match between current yaml and sample yaml for crucial parameters
                try:
                    compare_config_yamls(hdf5_params, params)
                except TypeError:
                    logging.exception("Couldn't compare current yaml with hdf5 yaml")

=======
>>>>>>> f7e60334
    def __len__(self):
        return self.max_sample_count

    def _remap_labels(self, map_img):
        # note: will do nothing if 'dontcare' is not set in constructor, or set to non-zero value
        # TODO: seems like a temporary patch... dontcare should never be == 0, right ?
        if self.dontcare is None or self.dontcare != 0:
            return map_img
        # for now, the current implementation only handles the original 'dontcare' value as zero
        # to keep the impl simple, we just reduce all indices by one so that 'dontcare' becomes -1
        assert map_img.dtype == np.int8 or map_img.dtype == np.int16 or map_img.dtype == np.int32
        map_img -= 1
        return map_img

    def __getitem__(self, index):
        with h5py.File(self.hdf5_path, "r") as hdf5_file:
            sat_img = np.float32(hdf5_file["sat_img"][index, ...])
            assert self.num_bands <= sat_img.shape[-1]
            map_img = self._remap_labels(hdf5_file["map_img"][index, ...])
            meta_idx = int(hdf5_file["meta_idx"][index])
            metadata = self.metadata[meta_idx]
            sample_metadata = hdf5_file["sample_metadata"][index, ...][0]
<<<<<<< HEAD
            sample_metadata = eval(sample_metadata.decode('UTF-8'))
=======
            sample_metadata = eval(sample_metadata)
>>>>>>> f7e60334
            if isinstance(metadata, np.ndarray) and len(metadata) == 1:
                metadata = metadata[0]
            elif isinstance(metadata, bytes):
                metadata = metadata.decode('UTF-8')
            try:
                metadata = eval(metadata)
                metadata.update(sample_metadata)
            except TypeError:
                pass # FI
            # where bandwise array has no data values, set as np.nan
            # sat_img[sat_img == metadata['nodata']] = np.nan # TODO: problem with lack of dynamic range. See: https://rasterio.readthedocs.io/en/latest/topics/masks.html

        sample = {"sat_img": sat_img, "map_img": map_img, "metadata": metadata,
                  "hdf5_path": self.hdf5_path}

        if self.radiom_transform:  # radiometric transforms should always precede geometric ones
            sample = self.radiom_transform(sample)
        if self.geom_transform:  # rotation, geometric scaling, flip and crop. Will also put channels first and convert to torch tensor from numpy.
            sample = self.geom_transform(sample)

        sample = self.totensor_transform(sample)

        if self.debug:
            # assert no new class values in map_img
            initial_class_ids = set(np.unique(map_img))
            if self.dontcare is not None:
                initial_class_ids.add(self.dontcare)
            final_class_ids = set(np.unique(sample['map_img'].numpy()))
            if not final_class_ids.issubset(initial_class_ids):
<<<<<<< HEAD
                logging.debug(f"WARNING: Class ids for label before and after augmentations don't match. "
=======
                logging.debug(f"\nWARNING: Class ids for label before and after augmentations don't match. "
>>>>>>> f7e60334
                              f"Ignore if overwritting ignore_index in ToTensorTarget")
        sample['index'] = index
        return sample


class MetaSegmentationDataset(SegmentationDataset):
    """Semantic segmentation dataset interface that appends metadata under new tensor layers."""

    metadata_handling_modes = ["const_channel", "scaled_channel"]

    def __init__(self, work_folder,
                 dataset_type,
                 num_bands,
                 meta_map,
                 max_sample_count=None,
                 dontcare=None,
                 radiom_transform=None,
                 geom_transform=True,
                 totensor_transform=True,
                 debug=False):
        assert meta_map is None or isinstance(meta_map, dict), "unexpected metadata mapping object type"
        assert meta_map is None or all([isinstance(k, str) and v in self.metadata_handling_modes for k, v in meta_map.items()]), \
            "unexpected metadata key type or value handling mode"
        super().__init__(work_folder=work_folder, dataset_type=dataset_type, num_bands=num_bands,
                         max_sample_count=max_sample_count,
                         dontcare=dontcare,
                         radiom_transform=radiom_transform,
                         geom_transform=geom_transform,
                         totensor_transform=totensor_transform,
                         debug=debug)
        assert all([isinstance(m, (dict, collections.OrderedDict)) for m in self.metadata]), \
            "cannot use provided metadata object type with meta-mapping dataset interface"
        self.meta_map = meta_map

    @staticmethod
    def append_meta_layers(tensor, meta_map, metadata):
        if meta_map:
            assert isinstance(metadata, (dict, collections.OrderedDict)), "unexpected metadata type"
            for meta_key, mode in meta_map.items():
                meta_val = get_key_recursive(meta_key, metadata)
                if mode == "const_channel":
                    assert np.isscalar(meta_val), "constant channel-wise assignment requires scalar value"
                    layer = np.full(tensor.shape[0:2], meta_val, dtype=np.float32)
                    tensor = np.insert(tensor, tensor.shape[2], layer, axis=2)
                elif mode == "scaled_channel":
                    assert np.isscalar(meta_val), "scaled channel-wise coords assignment requires scalar value"
                    layers = models.coordconv.get_coords_map(tensor.shape[0], tensor.shape[1]) * meta_val
                    tensor = np.insert(tensor, tensor.shape[2], layers, axis=2)
                # else...
        return tensor

    @staticmethod
    def get_meta_layer_count(meta_map):
        meta_layers = 0
        if meta_map:
            for meta_key, mode in meta_map.items():
                if mode == "const_channel":
                    meta_layers += 1
                elif mode == "scaled_channel":
                    meta_layers += 2
        return meta_layers

    def __getitem__(self, index):
        # put metadata layer in util func for inf script?
        with h5py.File(self.hdf5_path, "r") as hdf5_file:
            sat_img = hdf5_file["sat_img"][index, ...]
            assert self.num_bands <= sat_img.shape[-1]
            map_img = self._remap_labels(hdf5_file["map_img"][index, ...])
            meta_idx = int(hdf5_file["meta_idx"][index])
            metadata = self.metadata[meta_idx]
            sample_metadata = hdf5_file["sample_metadata"][index, ...]
            if isinstance(metadata, np.ndarray) and len(metadata) == 1:
                metadata = metadata[0]
                sample_metadata = sample_metadata[0]
            if isinstance(metadata, str):
                metadata = eval(metadata)
                sample_metadata = eval(sample_metadata)
            metadata.update(sample_metadata)
            assert meta_idx != -1, f"metadata unvailable in sample #{index}"
            sat_img = self.append_meta_layers(sat_img, self.meta_map, self.metadata[meta_idx])
        sample = {"sat_img": sat_img, "map_img": map_img, "metadata": metadata}
        if self.radiom_transform:  # radiometric transforms should always precede geometric ones
            sample = self.radiom_transform(sample)  # TODO: test this for MetaSegmentationDataset
        sample["sat_img"] = self.append_meta_layers(sat_img, self.meta_map, metadata)  # Overwrite sat_img with sat_img with metalayers
        if self.geom_transform:
            sample = self.geom_transform(sample)  # rotation, geometric scaling, flip and crop. Will also put channels first and convert to torch tensor from numpy.
        sample = self.totensor_transform(sample)  # TODO: test this for MetaSegmentationDataset
        return sample<|MERGE_RESOLUTION|>--- conflicted
+++ resolved
@@ -1,8 +1,3 @@
-<<<<<<< HEAD
-import collections
-import logging
-=======
->>>>>>> f7e60334
 import os
 import h5py
 import collections
@@ -19,13 +14,9 @@
 from rasterio.crs import CRS
 from affine import Affine
 
-<<<<<<< HEAD
-logging.getLogger(__name__)
-=======
 # Set the logging file
 from utils import utils
 logging = utils.get_logger(__name__)  # import logging
->>>>>>> f7e60334
 
 
 def append_to_dataset(dataset, sample):
@@ -41,22 +32,14 @@
     return old_size
 
 
-<<<<<<< HEAD
-def create_files_and_datasets(samples_size: int, number_of_bands: int, meta_map, samples_folder: str, params):
-=======
 def create_files_and_datasets(samples_size: int, number_of_bands: int, meta_map, samples_folder: Path, cfg: DictConfig):
->>>>>>> f7e60334
     """
     Function to create the hdfs files (trn, val and tst).
     :param samples_size: size of individual hdf5 samples to be created
     :param number_of_bands: number of bands in imagery
     :param meta_map:
     :param samples_folder: (str) Path to the output folder.
-<<<<<<< HEAD
-    :param params: (dict) Parameters found in the yaml config file.
-=======
     :param cfg: (dict) Parameters found in the yaml config file.
->>>>>>> f7e60334
     :return: (hdf5 datasets) trn, val ant tst datasets.
     """
     real_num_bands = number_of_bands - MetaSegmentationDataset.get_meta_layer_count(meta_map)
@@ -73,11 +56,7 @@
             hdf5_file.create_dataset("metadata", (0, 1), dtype=h5py.string_dtype(), maxshape=(None, 1))
             hdf5_file.create_dataset("sample_metadata", (0, 1), dtype=h5py.string_dtype(), maxshape=(None, 1))
             hdf5_file.create_dataset("params", (0, 1), dtype=h5py.string_dtype(), maxshape=(None, 1))
-<<<<<<< HEAD
-            append_to_dataset(hdf5_file["params"], repr(params))
-=======
             append_to_dataset(hdf5_file["params"], repr(OmegaConf.create(OmegaConf.to_yaml(cfg, resolve=True))))
->>>>>>> f7e60334
         except AttributeError:
             logging.exception(f'Update h5py to version 2.10 or higher')
             raise
@@ -124,16 +103,6 @@
             hdf5_params = hdf5_file['params'][0, 0]
             hdf5_params = ordereddict_eval(hdf5_params)
 
-<<<<<<< HEAD
-            if dataset_type == 'trn' and isinstance(hdf5_params, dict) and isinstance(metadata, dict):
-                # check match between current yaml and sample yaml for crucial parameters
-                try:
-                    compare_config_yamls(hdf5_params, params)
-                except TypeError:
-                    logging.exception("Couldn't compare current yaml with hdf5 yaml")
-
-=======
->>>>>>> f7e60334
     def __len__(self):
         return self.max_sample_count
 
@@ -156,11 +125,7 @@
             meta_idx = int(hdf5_file["meta_idx"][index])
             metadata = self.metadata[meta_idx]
             sample_metadata = hdf5_file["sample_metadata"][index, ...][0]
-<<<<<<< HEAD
-            sample_metadata = eval(sample_metadata.decode('UTF-8'))
-=======
             sample_metadata = eval(sample_metadata)
->>>>>>> f7e60334
             if isinstance(metadata, np.ndarray) and len(metadata) == 1:
                 metadata = metadata[0]
             elif isinstance(metadata, bytes):
@@ -190,11 +155,7 @@
                 initial_class_ids.add(self.dontcare)
             final_class_ids = set(np.unique(sample['map_img'].numpy()))
             if not final_class_ids.issubset(initial_class_ids):
-<<<<<<< HEAD
-                logging.debug(f"WARNING: Class ids for label before and after augmentations don't match. "
-=======
                 logging.debug(f"\nWARNING: Class ids for label before and after augmentations don't match. "
->>>>>>> f7e60334
                               f"Ignore if overwritting ignore_index in ToTensorTarget")
         sample['index'] = index
         return sample
