--- conflicted
+++ resolved
@@ -72,22 +72,14 @@
                 used_ram = mem['used'] / (1024 ** 2)
                 max_ram = mem['total'] / (1024 ** 2)
                 used_ram_perc = used_ram / max_ram * 100
-<<<<<<< HEAD
                 log.info(
                     f"\nGPU RAM used: {used_ram_perc} ({used_ram:.0f}/{max_ram:.0f} MiB)\nGPU % used: {res['gpu']}")
-=======
-                log.info(f"\nGPU RAM used: {used_ram_perc} ({used_ram:.0f}/{max_ram:.0f} MiB)\nGPU % used: {res.gpu}")
->>>>>>> 2b5ab3ff
                 if used_ram_perc < max_used_ram_perc:
                     if res['gpu'] < max_used_perc:
                         lst_free_devices[i] = {'used_ram_at_init': used_ram, 'max_ram': max_ram}
                     else:
                         log.warning(f"\nGpu #{i} filtered out based on usage % threshold.\n"
-<<<<<<< HEAD
                                     f"Current % usage: {res['gpu']}\n"
-=======
-                                    f"Current % usage: {res.gpu}\n"
->>>>>>> 2b5ab3ff
                                     f"Max % usage allowed by user: {max_used_perc}.")
                 else:
                     log.warning(f'\nGpu #{i} filtered out based on RAM threshold.\n'
@@ -114,7 +106,6 @@
     Provides GPU utilization (%) and RAM usage
     :return: res.gpu, res.memory
     """
-<<<<<<< HEAD
     torch.cuda.init()
     res = {'gpu': torch.cuda.utilization(device)}
     torch_cuda_mem = torch.cuda.mem_get_info(device)
@@ -122,12 +113,6 @@
         'used': torch_cuda_mem[-1] - torch_cuda_mem[0],
         'total': torch_cuda_mem[-1]
     }
-=======
-    nvmlInit()
-    handle = nvmlDeviceGetHandleByIndex(device)
-    res = nvmlDeviceGetUtilizationRates(handle)
-    mem = nvmlDeviceGetMemoryInfo(handle)
->>>>>>> 2b5ab3ff
     return res, mem
 
 
