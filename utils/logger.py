--- conflicted
+++ resolved
@@ -1,9 +1,6 @@
 import logging
 import os
-<<<<<<< HEAD
-=======
 from omegaconf import OmegaConf
->>>>>>> f7e60334
 from mlflow import log_metric, exceptions
 
 logger = logging.getLogger(__name__)
@@ -36,11 +33,7 @@
                 try:
                     log_metric(key=f"{self.mode}_{composite_name}", value=value.avg, step=epoch)
                 except exceptions.MlflowException:
-<<<<<<< HEAD
-                    logging.exception(f'Unable to log {value.avg}')
-=======
                     logging.error(f'Unable to log {composite_name} with the value {value.avg}')
->>>>>>> f7e60334
 
 
 def save_logs_to_bucket(bucket, bucket_output_path, output_path, now, batch_metrics=None):
